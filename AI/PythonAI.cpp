--- conflicted
+++ resolved
@@ -285,11 +285,7 @@
 
     try {
         // tell Python the path in which to locate AI script file
-<<<<<<< HEAD
-        std::string AI_path = (GetResourceDir() / GetOptionsDB().GetValueString("ai-path")).string();
-=======
         std::string AI_path = (GetResourceDir() / GetOptionsDB().Get<std::string>("ai-path")).string();
->>>>>>> 75974940
         std::string path_command = "sys.path.append(r'" + AI_path + "')";
         object ignored = exec(path_command.c_str(), s_main_namespace, s_main_namespace);
 
