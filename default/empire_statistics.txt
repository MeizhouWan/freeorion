--- conflicted
+++ resolved
@@ -75,10 +75,7 @@
 // the following entries are to help highlight/evaluate current limitations with statistics parsing
 // Tests 1 and 2 currently work, test 3 does not.
 
-<<<<<<< HEAD
-=======
 /*
->>>>>>> 375dbf01
 Statistic name = "STATISTICS_TEST_1" value =
     1.0 + JumpsBetween object = source.SystemID object = MAX Value = LocalCandidate.SystemID 
                             condition = And [
@@ -93,10 +90,6 @@
                                             OwnedBy empire = Source.Owner
                                         ]
 
-<<<<<<< HEAD
-/*
-=======
->>>>>>> 375dbf01
 // The following currently causes a crash upon parsing
 Statistic name = "STATISTICS_TEST_3" value =
     1.0 + MAX Value = JumpsBetween object = source.SystemID object = LocalCandidate.SystemID 
