# get these declared first to help avoid import circularities
import freeOrionAIInterface as fo  # pylint: disable=import-error

import AIDependencies
import AITarget
import AIstate
import FleetUtilsAI
import FreeOrionAI as foAI
import PlanetUtilsAI
import ProductionAI
import TechsListsAI
import MilitaryAI
from EnumsAI import AIFleetMissionType, AIExplorableSystemType, TargetType, AIFocusType
import EnumsAI
from freeorion_tools import dict_from_map, tech_is_complete, get_ai_tag_grade, ppstring, cache_by_turn
from freeorion_debug import Timer

colonization_timer = Timer('getColonyFleets()')

empire_species = {}
empire_species_by_planet = {}
empire_species_systems = {}  # TODO: as currently used, is duplicative with combo of foAI.foAIstate.popCtrSystemIDs and foAI.foAIstate.colonizedSystems
empire_colonizers = {}
empire_ship_builders = {}
empire_shipyards = {}
empire_dry_docks = {}
available_growth_specials = {}
empire_planets_with_growth_specials = {}
active_growth_specials = {}
empire_metabolisms = {}
annexable_system_ids = set()
annexable_ring1 = set()
annexable_ring2 = set()
annexable_ring3 = set()
annexable_planet_ids = set()
systems_by_supply_tier = {}
system_supply = {}
planet_supply_cache = {}  # includes system supply
all_colony_opportunities = {}
gotRuins = False
got_ast = False
got_gg = False
cur_best_pilot_rating = 1e-8
curMidPilotRating = 1e-8
pilot_ratings = {}
colony_status = {}
pop_map = {}
empire_status = {'industrialists': 0, 'researchers': 0}
unowned_empty_planet_ids = set()
empire_outpost_ids = set()
empire_ast_outpost_ids = set()
claimed_stars = {}

ENVIRONS = {str(fo.planetEnvironment.uninhabitable): 0, str(fo.planetEnvironment.hostile): 1,
            str(fo.planetEnvironment.poor): 2, str(fo.planetEnvironment.adequate): 3, str(fo.planetEnvironment.good): 4}
PHOTO_MAP = {fo.starType.blue: 3, fo.starType.white: 1.5, fo.starType.red: -1, fo.starType.neutron: -1,
             fo.starType.blackHole: -10, fo.starType.noStar: -10}


# mods per environ uninhab hostile poor adequate good
POP_SIZE_MOD_MAP = {
    "environment_bonus": [0, -4, -2, 0, 3],
    "GRO_SUBTER_HAB": [0, 1, 1, 1, 1],
    "GRO_SYMBIOTIC_BIO": [0, 0, 1, 1, 1],
    "GRO_XENO_GENETICS": [0, 1, 2, 2, 0],
    "GRO_XENO_HYBRID": [0, 2, 1, 0, 0],
    "GRO_CYBORG": [0, 2, 0, 0, 0],
    "CON_NDIM_STRUC": [0, 2, 2, 2, 2],
    "CON_ORBITAL_HAB": [0, 1, 1, 1, 1],
}


def get_pop_size_mod(planet, tag_list, species, planet_env, planet_specials, star_pop_mod):
    detail = []
    pop_size_mod = POP_SIZE_MOD_MAP["environment_bonus"][planet_env]
    detail.append("EnvironPopSizeMod(%d)" % pop_size_mod)
    if "SELF_SUSTAINING" in tag_list:
        pop_size_mod *= 2
        detail.append("SelfSustaining_PSM(2)")
    if "PHOTOTROPHIC" in tag_list:
        pop_size_mod += star_pop_mod
        detail.append("Phototropic Star Bonus_PSM(%0.1f)" % star_pop_mod)
    for tech in ["GRO_SYMBIOTIC_BIO", "GRO_XENO_GENETICS", "GRO_XENO_HYBRID", "GRO_CYBORG"]:
        if tech_is_complete(tech):
            pop_size_mod += POP_SIZE_MOD_MAP[tech][planet_env]
            detail.append("%s_PSM(%d)" % (tech, POP_SIZE_MOD_MAP[tech][planet_env]))
    if pop_size_mod >= 0:
        if tech_is_complete("GRO_SUBTER_HAB"):
            pop_size_mod += POP_SIZE_MOD_MAP["GRO_SUBTER_HAB"][planet_env]
            detail.append("Sub_Hab_PSM(%d)" % POP_SIZE_MOD_MAP["GRO_SUBTER_HAB"][planet_env])
        for tech in ["CON_NDIM_STRUC", "CON_ORBITAL_HAB"]:
            if tech_is_complete(tech):
                pop_size_mod += POP_SIZE_MOD_MAP[tech][planet_env]
                detail.append("%s_PSM(%d)" % (tech, POP_SIZE_MOD_MAP[tech][planet_env]))
        # exobots can't ever get to good environ so no gaiai bonus, for others we'll assume they'll get there
        if "GAIA_SPECIAL" in planet.specials and species.name != "SP_EXOBOT":
            pop_size_mod += 3
            detail.append("Gaia_PSM(3)")

        applicable_boosts = set()
        for thisTag in [tag for tag in tag_list if tag in AIDependencies.metabolismBoostMap]:
            metab_boosts = AIDependencies.metabolismBoostMap.get(thisTag, [])
            if pop_size_mod > 0:
                for key in active_growth_specials.keys():
                    if len(active_growth_specials[key]) > 0 and key in metab_boosts:
                        applicable_boosts.add(key)
                        detail.append("%s boost active" % key)
            for boost in metab_boosts:
                if boost in planet_specials:
                    applicable_boosts.add(boost)
                    detail.append("%s boost present" % boost)

        n_boosts = len(applicable_boosts)
        if n_boosts:
            pop_size_mod += n_boosts
            detail.append("boosts_PSM(%d from %s)" % (n_boosts, applicable_boosts))

    return pop_size_mod, detail


NEST_VAL_MAP = {
    "SNOWFLAKE_NEST_SPECIAL": 15,
    "KRAKEN_NEST_SPECIAL": 40,
    "JUGGERNAUT_NEST_SPECIAL": 80,
}

AVG_PILOT_RATING = 2.0
GOOD_PILOT_RATING = 4.0
GREAT_PILOT_RATING = 6.0
ULT_PILOT_RATING = 12.0


def galaxy_is_sparse():
    setup_data = fo.getGalaxySetupData()
    avg_empire_systems = setup_data.size / len(fo.allEmpireIDs())
    return ((setup_data.monsterFrequency <= fo.galaxySetupOption.low) and
            ((avg_empire_systems >= 40) or
             ((avg_empire_systems >= 35) and (setup_data.shape != fo.galaxyShape.elliptical))))


def rate_piloting_tag(tag_list):
    grades = {'NO': 1e-8, 'BAD': 0.75, 'GOOD': GOOD_PILOT_RATING, 'GREAT': GREAT_PILOT_RATING,
              'ULTIMATE': ULT_PILOT_RATING}
    return grades.get(get_ai_tag_grade(tag_list, "WEAPONS"), 1.0)


def rate_planetary_piloting(pid):
    universe = fo.getUniverse()
    planet = universe.getPlanet(pid)
    if not planet or not planet.speciesName:
        return 0.0
    this_spec = fo.getSpecies(planet.speciesName)
    if not this_spec:
        return 0.0
    return rate_piloting_tag(this_spec.tags)

@cache_by_turn
def get_supply_tech_range():
    return sum( _range for _tech, _range in AIDependencies.supply_range_techs.iteritems() if tech_is_complete(_tech))

def check_supply():
    # get suppliable systems and planets
    colonization_timer.start('Getting Empire Supply Info')
    universe = fo.getUniverse()
    empire = fo.getEmpire()
    empire_id = empire.empireID
    fleet_suppliable_system_ids = empire.fleetSupplyableSystemIDs
    fleet_suppliable_planet_ids = PlanetUtilsAI.get_planets_in__systems_ids(fleet_suppliable_system_ids)
    print
    print "    fleet_suppliable_system_ids: %s" % list(fleet_suppliable_system_ids)
    print "    fleet_suppliable_planet_ids: %s" % fleet_suppliable_planet_ids
    print

    print "-------\nEmpire Obstructed Starlanes:"
    print list(empire.obstructedStarlanes())
    colonization_timer.start('Determining Annexable Systems')

    annexable_system_ids.clear()  # TODO: distinguish colony-annexable systems and outpost-annexable systems
    annexable_ring1.clear()
    annexable_ring2.clear()
    annexable_ring3.clear()
    annexable_planet_ids.clear()
    systems_by_supply_tier.clear()
    system_supply.clear()
    supply_distance = get_supply_tech_range()
    # extra potential supply contributions:
    # 3 for up to Ultimate supply species
    # 2 for possible tiny planets
    # 1 for World Tree
    # TODO: +3 to consider capturing planets with Elevators
    supply_distance += 6
    # if foAI.foAIstate.aggression >= fo.aggression.aggressive:
    # supply_distance += 1
    for sys_id in empire.fleetSupplyableSystemIDs:
        annexable_system_ids.add(sys_id)  # add fleet suppliable system
        for nID in universe.getImmediateNeighbors(sys_id, empire_id):
            annexable_system_ids.add(nID)  # add immediate neighbor of fleet suppliable system
    if supply_distance > 1:
        for sys_id in list(annexable_system_ids):
            for nID in universe.getImmediateNeighbors(sys_id, empire_id):
                annexable_ring1.add(nID)
        annexable_ring1.difference_update(annexable_system_ids)
        annexable_system_ids.update(annexable_ring1)
    if supply_distance > 2:
        for sys_id in list(annexable_ring1):
            for nID in universe.getImmediateNeighbors(sys_id, empire_id):
                annexable_ring2.add(nID)
        annexable_ring2.difference_update(annexable_system_ids)
        annexable_system_ids.update(annexable_ring2)
    if supply_distance > 3:
        for sys_id in list(annexable_ring2):
            for nID in universe.getImmediateNeighbors(sys_id, empire_id):
                annexable_ring3.add(nID)
        annexable_ring3.difference_update(annexable_system_ids)
        annexable_system_ids.update(annexable_ring3)
    annexable_planet_ids.update(PlanetUtilsAI.get_planets_in__systems_ids(annexable_system_ids))
    print "First Ring of annexable systems:", ppstring(PlanetUtilsAI.sys_name_ids(annexable_ring1))
    print "Second Ring of annexable systems:", ppstring(PlanetUtilsAI.sys_name_ids(annexable_ring2))
    print "Third Ring of annexable systems:", ppstring(PlanetUtilsAI.sys_name_ids(annexable_ring3))
    # print "standard supply calc took ", supp_timing[0][-1]-supp_timing[0][-2]
    print
    print "New Supply Calc:"
    print "Known Systems:", list(universe.systemIDs)
    print "Base Supply:", dict_from_map(empire.systemSupplyRanges)
    # Note: empire.supplyProjections supply projection has one major difference from standard supply calculations-- if
    # the final parameter (obstructed) is False then it intentionally ignores existing obstructions/blockades, so
    # a Sentinel or somesuch might throw it off, That is an area for future improvement
    system_supply.update(empire.supplyProjections(-1-supply_distance, False))
    for sys_id, supply_val in system_supply.items():
        # print PlanetUtilsAI.sys_name_ids([sys_id]), ' -- ', supply_val
        systems_by_supply_tier.setdefault(min(0, supply_val), []).append(sys_id)
    print "New Supply connected systems: ", ppstring(PlanetUtilsAI.sys_name_ids(systems_by_supply_tier.get(0, [])))
    print "New First Ring of annexable systems: ", ppstring(PlanetUtilsAI.sys_name_ids(systems_by_supply_tier.get(-1, [])))
    print "New Second Ring of annexable systems: ", ppstring(PlanetUtilsAI.sys_name_ids(systems_by_supply_tier.get(-2, [])))
    print "New Third Ring of annexable systems: ", ppstring(PlanetUtilsAI.sys_name_ids(systems_by_supply_tier.get(-3, [])))
    # print "new supply calc took ", new_time-supp_timing[0][-1]
    annexable_system_ids.clear()  # TODO: distinguish colony-annexable systems and outpost-annexable systems
    annexable_ring1.clear()
    annexable_ring2.clear()
    annexable_ring3.clear()
    annexable_ring1.update(systems_by_supply_tier.get(-1, []))
    annexable_ring2.update(systems_by_supply_tier.get(-2, []))
    annexable_ring3.update(systems_by_supply_tier.get(-3, []))
    # annexableSystemIDs.update(systems_by_supply_tier.get(0, []), annexableRing1, annexableRing2, annexableRing3)
    for jumps in range(0, -1 - supply_distance, -1):
        annexable_system_ids.update(systems_by_supply_tier.get(jumps, []))
    colonization_timer.stop()
    return fleet_suppliable_planet_ids


def survey_universe():
    global gotRuins, got_ast, got_gg, cur_best_pilot_rating, curMidPilotRating
    univ_stats = {}
    fleet_suppliable_planet_ids = check_supply()
    colonization_timer.start("Categorizing Visible Planets")
    univ_stats['fleetSupplyablePlanetIDs'] = fleet_suppliable_planet_ids
    universe = fo.getUniverse()
    empire = fo.getEmpire()
    empire_id = empire.empireID
    current_turn = fo.currentTurn()

    # get outpost and colonization planets
    explored_system_ids = foAI.foAIstate.get_explorable_systems(AIExplorableSystemType.EXPLORABLE_SYSTEM_EXPLORED)
    un_ex_sys_ids = list(foAI.foAIstate.get_explorable_systems(AIExplorableSystemType.EXPLORABLE_SYSTEM_UNEXPLORED))
    un_ex_systems = map(universe.getSystem, un_ex_sys_ids)
    print "Unexplored Systems: %s " % un_ex_systems
    print "Explored SystemIDs: " + str(list(explored_system_ids))

    explored_planet_ids = PlanetUtilsAI.get_planets_in__systems_ids(explored_system_ids)
    print "Explored PlanetIDs: %s" % explored_planet_ids
    print

    # visibleSystemIDs = foAI.foAIstate.visInteriorSystemIDs.keys() + foAI.foAIstate. visBorderSystemIDs.keys()
    # visiblePlanetIDs = PlanetUtilsAI.get_planets_in__systems_ids(visibleSystemIDs)
    # print "VisiblePlanets: %s "%[ (pid, (universe.getPlanet(pid) and universe.getPlanet(pid).name) or "unknown") for pid in visiblePlanetIDs]
    # accessibleSystemIDs = [sysID for sysID in visibleSystemIDs if universe.systemsConnected(sysID, homeSystemID, empireID) ]
    # acessiblePlanetIDs = PlanetUtilsAI.get_planets_in__systems_ids(accessibleSystemIDs)

    # set up / reset various variables; the 'if' is purely for code folding convenience
    if True:
        claimed_stars.clear()
        colony_status['colonies_under_attack'] = []
        colony_status['colonies_under_threat'] = []
        pop_map.clear()
        empire_status.clear()
        empire_status.update({'industrialists': 0, 'researchers': 0})
        AIstate.empireStars.clear()

        # empire_owned_planet_ids = PlanetUtilsAI.get_owned_planets_by_empire(universe.planetIDs, empireID)
        # print "Empire Owned PlanetIDs: " + str(empire_owned_planet_ids)
        ##allOwnedPlanetIDs = PlanetUtilsAI.get_all_owned_planet_ids(explored_planet_ids) #working with Explored systems not all 'visible' because might not have a path to the latter
        # allOwnedPlanetIDs = PlanetUtilsAI.get_all_owned_planet_ids(annexablePlanetIDs) #
        #print "All annexable Owned or Populated PlanetIDs: " + str(set(allOwnedPlanetIDs)-set(empire_owned_planet_ids))
        ##unowned_empty_planet_ids = list(set(explored_planet_ids) -set(allOwnedPlanetIDs))
        #unowned_empty_planet_ids = list(set(annexablePlanetIDs) -set(allOwnedPlanetIDs))
        #print "UnOwned annexable PlanetIDs: ", ", ".join(PlanetUtilsAI.planet_name_ids(unowned_empty_planet_ids))
        empire_owned_planet_ids = []
        empire_pop_ctrs = set()
        empire_outpost_ids.clear()
        empire_ast_outpost_ids.clear()

        old_pop_ctrs = []
        for specn in empire_species:
            old_pop_ctrs.extend(empire_species[specn])
        old_emp_spec = dict(empire_species)
        empire_species.clear()
        empire_species_by_planet.clear()
        old_emp_col = {}
        old_emp_col.update(empire_colonizers)
        empire_colonizers.clear()
        empire_ship_builders.clear()
        empire_shipyards.clear()
        empire_dry_docks.clear()
        empire_metabolisms.clear()
        available_growth_specials.clear()
        active_growth_specials.clear()
        empire_planets_with_growth_specials.clear()
        if tech_is_complete(TechsListsAI.EXOBOT_TECH_NAME):
            empire_colonizers["SP_EXOBOT"] = []  # get it into colonizer list even if no colony yet
        empire_species_systems.clear()
        AIstate.popCtrIDs[:] = []
        AIstate.popCtrSystemIDs[:] = []
        AIstate.outpostIDs[:] = []
        AIstate.outpostSystemIDs[:] = []
        AIstate.colonizedSystems.clear()
        pilot_ratings.clear()
        unowned_empty_planet_ids.clear()
    # var setup done

    for sys_id in universe.systemIDs:
        sys = universe.getSystem(sys_id)
        if not sys:
            continue
        empire_has_colony_in_sys = False
        empire_has_pop_ctr_in_sys = False
        local_ast = False
        local_gg = False
        empire_has_qualifying_planet = False
        for pid in sys.planetIDs:
            planet = universe.getPlanet(pid)
            if not planet:
                continue
            if pid in foAI.foAIstate.colonisablePlanetIDs:
                empire_has_qualifying_planet = True
            if planet.size == fo.planetSize.asteroids:
                local_ast = True
            elif planet.size == fo.planetSize.gasGiant:
                local_gg = True
            spec_name = planet.speciesName
            this_spec = fo.getSpecies(spec_name)
            owner_id = planet.owner
            planet_population = planet.currentMeterValue(fo.meterType.population)
            buildings_here = [universe.getObject(bldg).buildingTypeName for bldg in planet.buildingIDs]
            if owner_id == empire_id:
                empire_has_colony_in_sys = True
                empire_owned_planet_ids.append(pid)
                AIstate.colonizedSystems.setdefault(sys_id, []).append(
                    pid)  # track these to plan Solar Generators and Singularity Generators, etc.
                pop_map[pid] = planet_population
                if planet_population <= 0.0:
                    empire_outpost_ids.add(pid)
                    AIstate.outpostIDs.append(pid)
                    if planet.type == fo.planetType.asteroids:
                        empire_ast_outpost_ids.add(pid)
                else:
                    empire_pop_ctrs.add(pid)
                    empire_has_qualifying_planet = True
                    AIstate.popCtrIDs.append(pid)
                    empire_species_systems.setdefault(sys_id, {}).setdefault('pids', []).append(pid)
                    empire_has_pop_ctr_in_sys = True
                    empire_species_by_planet[pid] = spec_name
                    empire_species.setdefault(spec_name, []).append(pid)
                    for metab in [tag for tag in this_spec.tags if tag in AIDependencies.metabolismBoostMap]:
                        empire_metabolisms[metab] = empire_metabolisms.get(metab, 0.0) + planet.size
                    if this_spec.canProduceShips:
                        pilot_val = rate_piloting_tag(list(this_spec.tags))
                        if spec_name == "SP_ACIREMA":
                            pilot_val += 1
                        pilot_ratings[pid] = pilot_val
                        yard_here = []
                        if "BLD_SHIPYARD_BASE" in buildings_here:
                            empire_ship_builders.setdefault(spec_name, []).append(pid)
                            empire_shipyards[pid] = pilot_val
                            yard_here = [pid]
                        if this_spec.canColonize and planet.currentMeterValue(fo.meterType.targetPopulation) >= 3:
                            empire_colonizers.setdefault(spec_name, []).extend(yard_here)
                if planet.focus == EnumsAI.AIFocusType.FOCUS_INDUSTRY:
                    empire_status['industrialists'] += planet_population
                elif planet.focus == EnumsAI.AIFocusType.FOCUS_RESEARCH:
                    empire_status['researchers'] += planet_population
                if "ANCIENT_RUINS_SPECIAL" in planet.specials:
                    gotRuins = True
                for special in planet.specials:
                    if special in AIDependencies.metabolismBoosts:
                        empire_planets_with_growth_specials.setdefault(pid, []).append(special)
                        available_growth_specials.setdefault(special, []).append(pid)
                        if planet.focus == AIFocusType.FOCUS_GROWTH:
                            active_growth_specials.setdefault(special, []).append(pid)
                if "BLD_SHIPYARD_ORBITAL_DRYDOCK" in buildings_here:
                    empire_dry_docks.setdefault(planet.systemID, []).append(pid)
            elif owner_id == -1:
                if spec_name == "":
                    unowned_empty_planet_ids.add(pid)
            else:
                partial_vis_turn = universe.getVisibilityTurnsMap(pid, empire_id).get(fo.visibility.partial, -9999)
                if partial_vis_turn >= current_turn - 1:  # only interested in immediately recent data
                    foAI.foAIstate.misc.setdefault('enemies_sighted', {}).setdefault(current_turn, []).append(pid)

        if empire_has_qualifying_planet:
            if local_ast:
                got_ast = True
            elif local_gg:
                got_gg = True

        if empire_has_colony_in_sys:
            if empire_has_pop_ctr_in_sys:
                AIstate.popCtrSystemIDs.append(sys_id)
            else:
                AIstate.outpostSystemIDs.append(sys_id)
            AIstate.empireStars.setdefault(sys.starType, []).append(sys_id)
            sys_status = foAI.foAIstate.systemStatus.setdefault(sys_id, {})
            if sys_status.get('fleetThreat', 0) > 0:
                colony_status['colonies_under_attack'].append(sys_id)
            if sys_status.get('neighborThreat', 0) > 0:
                colony_status['colonies_under_threat'].append(sys_id)

    if empire_species != old_emp_spec:
        print "Old empire species: %s ; new empire species: %s" % (old_emp_spec, empire_species)
    if empire_colonizers != old_emp_col:
        print "Old empire colonizers: %s ; new empire colonizers: %s" % (old_emp_col, empire_colonizers)

    print "\n" + "Empire species roster:"
    for spec_name in empire_species:
        this_spec = fo.getSpecies(spec_name)
        print "%s on planets %s; can%s colonize from %d shipyards; has tags %s" % (
            spec_name, empire_species[spec_name], ["not", ""][spec_name in empire_colonizers],
            len(empire_ship_builders.get(spec_name, [])), list(this_spec.tags))
    print ""
    if len(pilot_ratings) != 0:
        rating_list = sorted(pilot_ratings.values(), reverse=True)
        cur_best_pilot_rating = rating_list[0]
        if len(pilot_ratings) == 1:
            curMidPilotRating = rating_list[0]
        else:
            curMidPilotRating = rating_list[1 + int(len(rating_list) / 5)]
    else:
        cur_best_pilot_rating = 1e-8
        curMidPilotRating = 1e-8

        # the idea behind this was to note systems that the empire has claimed-- either has a current colony or has targetted
        # for making/invading a colony
        # claimedStars = {}
        # for sType in AIstate.empireStars:
        #claimedStars[sType] = list( AIstate.empireStars[sType] )
        #for sysID in set( AIstate.colonyTargetedSystemIDs + AIstate.outpostTargetedSystemIDs):
        #tSys = universe.getSystem(sysID)
        #if not tSys: continue
        #claimedStars.setdefault( tSys.starType, []).append(sysID)
    # foAI.foAIstate.misc['claimedStars'] = claimedStars
    colonization_timer.stop()
    return univ_stats


def get_colony_fleets():
    """examines known planets, collects various colonization data, to be later used to send colony fleets"""
    colonization_timer.start("Getting best milship rating")
    colonization_timer.start('Getting avail colony fleets')

    all_colony_fleet_ids = FleetUtilsAI.get_empire_fleet_ids_by_role(AIFleetMissionType.FLEET_MISSION_COLONISATION)
    AIstate.colonyFleetIDs[:] = FleetUtilsAI.extract_fleet_ids_without_mission_types(all_colony_fleet_ids)

    # get suppliable systems and planets
    universe = fo.getUniverse()
    empire = fo.getEmpire()
    colonization_timer.start('Identify Existing colony/outpost targets')

    # export colony targeted systems for other AI modules
    colony_targeted_planet_ids = FleetUtilsAI.get_targeted_planet_ids(universe.planetIDs,
                                                                      AIFleetMissionType.FLEET_MISSION_COLONISATION)
    all_colony_targeted_system_ids = PlanetUtilsAI.get_systems(colony_targeted_planet_ids)
    AIstate.colonyTargetedSystemIDs = all_colony_targeted_system_ids
    print
    print "Colony Targeted SystemIDs: %s" % AIstate.colonyTargetedSystemIDs
    print "Colony Targeted PlanetIDs: %s" % colony_targeted_planet_ids

    colony_fleet_ids = FleetUtilsAI.get_empire_fleet_ids_by_role(AIFleetMissionType.FLEET_MISSION_COLONISATION)
    if not colony_fleet_ids:
        print "Available Colony Fleets: 0"
    else:
        print "Colony FleetIDs: " % FleetUtilsAI.get_empire_fleet_ids_by_role(
            AIFleetMissionType.FLEET_MISSION_COLONISATION)

    num_colony_fleets = len(FleetUtilsAI.extract_fleet_ids_without_mission_types(colony_fleet_ids))
    print "Colony Fleets Without Missions: %s" % num_colony_fleets
    outpost_targeted_planet_ids = FleetUtilsAI.get_targeted_planet_ids(universe.planetIDs,
                                                                  AIFleetMissionType.FLEET_MISSION_OUTPOST)
    outpost_targeted_planet_ids.extend(
        FleetUtilsAI.get_targeted_planet_ids(universe.planetIDs, AIFleetMissionType.FLEET_MISSION_ORBITAL_OUTPOST))
    all_outpost_targeted_system_ids = PlanetUtilsAI.get_systems(outpost_targeted_planet_ids)

    # export outpost targeted systems for other AI modules
    AIstate.outpostTargetedSystemIDs = all_outpost_targeted_system_ids
    print
    print "Outpost Targeted SystemIDs: " + str(AIstate.outpostTargetedSystemIDs)
    print "Outpost Targeted PlanetIDs: " + str(outpost_targeted_planet_ids)

    outpost_fleet_ids = FleetUtilsAI.get_empire_fleet_ids_by_role(AIFleetMissionType.FLEET_MISSION_OUTPOST)
    if not outpost_fleet_ids:
        print "Available Outpost Fleets: 0"
    else:
        print "Outpost FleetIDs: %s" % FleetUtilsAI.get_empire_fleet_ids_by_role(
            AIFleetMissionType.FLEET_MISSION_OUTPOST)

    num_outpost_fleets = len(FleetUtilsAI.extract_fleet_ids_without_mission_types(outpost_fleet_ids))
    print "Outpost Fleets Without Missions: %s" % num_outpost_fleets
    colonization_timer.start('Identify colony base targets')

    available_pp = dict([(tuple(el.key()), el.data()) for el in
                         empire.planetsWithAvailablePP])  # keys are sets of ints; data is doubles
    avail_pp_by_sys = {}
    for p_set in available_pp:
        avail_pp_by_sys.update([(sys_id, available_pp[p_set]) for sys_id in set(PlanetUtilsAI.get_systems(p_set))])
    colony_cost = AIDependencies.COLONY_POD_COST * (1 + AIDependencies.COLONY_POD_UPKEEP * len(list(AIstate.popCtrIDs)))
    outpost_cost = AIDependencies.OUTPOST_POD_COST * (
        1 + AIDependencies.COLONY_POD_UPKEEP * len(list(AIstate.popCtrIDs)))
    production_queue = empire.productionQueue
    queued_outpost_bases = []
    queued_colony_bases = []
    for queue_index in range(0, len(production_queue)):
        element = production_queue[queue_index]
        if element.buildType == EnumsAI.AIEmpireProductionTypes.BT_SHIP:
            if foAI.foAIstate.get_ship_role(element.designID) in [EnumsAI.AIShipRoleType.SHIP_ROLE_BASE_OUTPOST]:
                build_planet = universe.getPlanet(element.locationID)
                queued_outpost_bases.append(build_planet.systemID)
            elif foAI.foAIstate.get_ship_role(element.designID) in [EnumsAI.AIShipRoleType.SHIP_ROLE_BASE_COLONISATION]:
                build_planet = universe.getPlanet(element.locationID)
                queued_colony_bases.append(build_planet.systemID)

    evaluated_colony_planet_ids = list(unowned_empty_planet_ids.union(AIstate.outpostIDs) - set(
        colony_targeted_planet_ids))  # places for possible colonyBase

    # foAI.foAIstate.qualifyingOutpostBaseTargets.clear() #don't want to lose the info by clearing, but #TODO: should double check if still own colonizer planet
    # foAI.foAIstate.qualifyingColonyBaseTargets.clear()
    cost_ratio = 120  # TODO: temp ratio; reest to 12 *; consider different ratio
    for pid in evaluated_colony_planet_ids:  # TODO: reorganize
        planet = universe.getPlanet(pid)
        if not planet:
            continue
        sys_id = planet.systemID
        for pid2 in empire_species_systems.get(sys_id, {}).get('pids', []):
            planet2 = universe.getPlanet(pid2)
            if not (planet2 and planet2.speciesName in empire_colonizers):
                continue
            if pid not in foAI.foAIstate.qualifyingOutpostBaseTargets:
                if planet.unowned:
                    foAI.foAIstate.qualifyingOutpostBaseTargets.setdefault(pid, [pid2, -1])
            if ((pid not in foAI.foAIstate.qualifyingColonyBaseTargets) and
                    (colony_cost < cost_ratio * avail_pp_by_sys.get(sys_id, 0)) and
                    (planet.unowned or pid in empire_outpost_ids)):
                # TODO: enable actual building, remove from outpostbases, check other local colonizers for better score
                foAI.foAIstate.qualifyingColonyBaseTargets.setdefault(pid, [pid2, -1])

    # print "Evaluated Colony PlanetIDs: " + str(evaluated_colony_planet_ids)
    colonization_timer.start('Initiate outpost base construction')

    reserved_outpost_base_targets = foAI.foAIstate.qualifyingOutpostBaseTargets.keys()
    max_queued_outpost_bases = max(1, int(2 * empire.productionPoints / outpost_cost))
    print "considering possible outpost bases at %s" % reserved_outpost_base_targets
    if tech_is_complete(AIDependencies.OUTPOSTING_TECH):
        for pid in (set(reserved_outpost_base_targets) - set(outpost_targeted_planet_ids)):
            if len(queued_outpost_bases) >= max_queued_outpost_bases:
                print "too many queued outpost bases to build any more now"
                break
            if pid not in unowned_empty_planet_ids:
                continue
            if foAI.foAIstate.qualifyingOutpostBaseTargets[pid][1] != -1:
                continue  # already building for here
            loc = foAI.foAIstate.qualifyingOutpostBaseTargets[pid][0]
            this_score = evaluate_planet(pid, EnumsAI.AIFleetMissionType.FLEET_MISSION_OUTPOST, None, empire, [])
            planet = universe.getPlanet(pid)
            if this_score == 0:
                # print "Potential outpost base (rejected) for %s to be built at planet id(%d); outpost score %.1f" % ( ((planet and planet.name) or "unknown"), loc, this_score)
                continue
            print "Potential outpost base for %s to be built at planet id(%d); outpost score %.1f" % (
                ((planet and planet.name) or "unknown"), loc, this_score)
            if this_score < 100:
                print "Potential outpost base (rejected) for %s to be built at planet id(%d); outpost score %.1f" % (
                    ((planet and planet.name) or "unknown"), loc, this_score)
                continue
            best_ship, col_design, build_choices = ProductionAI.getBestShipInfo(
                EnumsAI.AIPriorityType.PRIORITY_PRODUCTION_ORBITAL_OUTPOST, loc)
            if not best_ship:
                print "Error: no outpost base can be built at ", PlanetUtilsAI.planet_name_ids([loc])
                continue
            # print "selecting ", PlanetUtilsAI.planet_name_ids([pid]), " to build Orbital Defenses"
            retval = fo.issueEnqueueShipProductionOrder(best_ship, loc)
            print "Enqueueing Outpost Base at %s for %s" % (
                PlanetUtilsAI.planet_name_ids([loc]), PlanetUtilsAI.planet_name_ids([pid]))
            if retval:
                foAI.foAIstate.qualifyingOutpostBaseTargets[pid][1] = loc
                queued_outpost_bases.append((planet and planet.systemID) or -1)
                # res=fo.issueRequeueProductionOrder(production_queue.size -1, 0) # TODO: evaluate move to front
    colonization_timer.start('Evaluate Primary Colony Opportunities')

    evaluated_outpost_planet_ids = list(
        unowned_empty_planet_ids - set(outpost_targeted_planet_ids) - set(colony_targeted_planet_ids) - set(
            reserved_outpost_base_targets))

    # print "Evaluated Outpost PlanetIDs: " + str(evaluated_outpost_planet_ids)

    evaluated_colony_planets = assign_colonisation_values(evaluated_colony_planet_ids,
                                                          AIFleetMissionType.FLEET_MISSION_COLONISATION, None, empire)
    colonization_timer.stop('Evaluate %d Primary Colony Opportunities' % (len(evaluated_colony_planet_ids)))
    colonization_timer.start('Evaluate All Colony Opportunities')
    all_colony_opportunities.clear()
    all_colony_opportunities.update(
        assign_colonisation_values(evaluated_colony_planet_ids, AIFleetMissionType.FLEET_MISSION_COLONISATION, None,
                                   empire, [], True))
    colonization_timer.start('Evaluate Outpost Opportunities')

    sorted_planets = evaluated_colony_planets.items()
    sorted_planets.sort(lambda x, y: cmp(x[1], y[1]), reverse=True)

    show_detail = False
    if show_detail:
        print
        print "Settleable Colony Planets (score,species) | ID | Name | Detail + Specials:"
        for planet_id, (score, spec, detail) in sorted_planets:
            if score > 0.5:
                print "   %15s | %5s | %s | %s " % (
                    (score, spec), planet_id, universe.getPlanet(planet_id).name, detail +
                    list(universe.getPlanet(planet_id).specials))
        print
    else:
        print
        print "Settleable Colony Planets (score,species) | ID | Name | Specials:"
        for planet_id, (score, spec, detail) in sorted_planets:
            if score > 0.5:
                print "   %15s | %5s | %s | %s " % (
                    (score, spec), planet_id, universe.getPlanet(planet_id).name,
                    list(universe.getPlanet(planet_id).specials))
        print

    sorted_planets = [(planet_id, score[:2]) for planet_id, score in sorted_planets if score[0] > 0]
    # export planets for other AI modules
    foAI.foAIstate.colonisablePlanetIDs.clear()
    foAI.foAIstate.colonisablePlanetIDs.update(sorted_planets)

    # get outpost fleets
    all_outpost_fleet_ids = FleetUtilsAI.get_empire_fleet_ids_by_role(AIFleetMissionType.FLEET_MISSION_OUTPOST)
    AIstate.outpostFleetIDs = FleetUtilsAI.extract_fleet_ids_without_mission_types(all_outpost_fleet_ids)

    evaluated_outpost_planets = assign_colonisation_values(evaluated_outpost_planet_ids,
                                                           AIFleetMissionType.FLEET_MISSION_OUTPOST, None, empire)
    # if outposted planet would be in supply range, let outpost value be best of outpost value or colonization value
    for pid in set(evaluated_outpost_planets).intersection(evaluated_colony_planets):
        if planet_supply_cache.get(pid, -99) >=0:
            evaluated_outpost_planets[pid] = (
                max(evaluated_colony_planets[pid][0], evaluated_outpost_planets[pid][0]), '')

    colonization_timer.stop()

    sorted_outposts = evaluated_outpost_planets.items()
    sorted_outposts.sort(lambda x, y: cmp(x[1], y[1]), reverse=True)

    print "Settleable Outpost PlanetIDs:"
    for planet_id, score in sorted_outposts:
        if score > 0.5:
            print "   %5s | %5s | %s | %s " % (
                score, planet_id, universe.getPlanet(planet_id).name, list(universe.getPlanet(planet_id).specials))
    print

    sorted_outposts = [(planet_id, score[:2]) for planet_id, score in sorted_outposts if score[0] > 0]
    # export outposts for other AI modules
    foAI.foAIstate.colonisableOutpostIDs.clear()
    foAI.foAIstate.colonisableOutpostIDs.update(sorted_outposts)
    colonization_timer.end()


def assign_colonisation_values(planet_ids, mission_type, species, empire, detail=None,
                               return_all=False):  # TODO: clean up suppliable versus annexable
    """creates a dictionary that takes planetIDs as key and their colonisation score as value"""
    if detail is None:
        detail = []
    orig_detail = detail
    planet_values = {}
    if mission_type == AIFleetMissionType.FLEET_MISSION_OUTPOST:
        # print "\n=========\nAssigning Outpost Values\n========="
        try_species = [""]
    elif species is not None:
        # print "\n=========\nAssigning Colony Values\n========="
        if isinstance(species, str):
            try_species = [species]
        elif isinstance(species, list):
            try_species = species
        else:
            try_species = [species.name]
    else:
        # print "\n=========\nAssigning Colony Values\n========="
        try_species = list(empire_colonizers)
    for planet_id in planet_ids:
        pv = []
        for spec_name in try_species:
            detail = orig_detail[:]
            # appends (score, species_name, detail)
            pv.append((evaluate_planet(planet_id, mission_type, spec_name, empire, detail), spec_name, detail))
        all_sorted = sorted(pv, reverse=True)
        best = all_sorted[:1]
        if best:
            if return_all:
                planet_values[planet_id] = all_sorted
            else:
                planet_values[planet_id] = best[0]
                # print best[0][2]
    return planet_values


def next_turn_pop_change(cur_pop, target_pop):
    """Population change calc taken from PopCenter.cpp."""
    if target_pop > cur_pop:
        pop_change = cur_pop * (target_pop + 1 - cur_pop) / 100
        return min(pop_change, target_pop - cur_pop)
    else:
        pop_change = -(cur_pop - target_pop) / 10
        return max(pop_change, target_pop - cur_pop)


def project_ind_val(init_pop, max_pop_size, init_industry, max_ind_factor, flat_industry, discount_multiplier):
    """returns a discouted value for a projected industry stream over time with changing population"""
    discount_factor = 0.95
    if discount_multiplier > 1.0:
        discount_factor = 1.0 - 1.0 / discount_multiplier
    cur_pop = float(init_pop)
    cur_ind = float(init_industry)
    ind_val = 0
    val_factor = 1.0
    for turn in range(50):
        cur_pop += next_turn_pop_change(cur_pop, max_pop_size)
        cur_ind = min(cur_ind + 1, max(0, cur_ind - 1, flat_industry + cur_pop * max_ind_factor))
        val_factor *= discount_factor
        ind_val += val_factor * cur_ind
    return ind_val


def evaluate_planet(planet_id, mission_type, spec_name, empire, detail=None):
    """returns the colonisation value of a planet"""
    if detail is None:
        detail = []
    retval = 0
    discount_multiplier = [30.0, 40.0][fo.empireID() % 2]
    species = fo.getSpecies(spec_name or "")  # in case None is passed as specName
    tag_list = list(species.tags) if species else []
    pilot_val = 0
    if species and species.canProduceShips:
        pilot_val = rate_piloting_tag(species.tags)
        if pilot_val > cur_best_pilot_rating:
            pilot_val *= 2
        if pilot_val > 2:
            retval += discount_multiplier * 5 * pilot_val
            detail.append("Pilot Val %.1f" % (discount_multiplier * 5 * pilot_val))

    priority_scaling = 1.0
    max_gggs = 1  # if goes above 1 need some other adjustments below
    if empire.productionPoints < 100:
        backup_factor = 0.0
    else:
        backup_factor = min(1.0, (empire.productionPoints / 200.0) ** 2)

    universe = fo.getUniverse()
    capital_id = PlanetUtilsAI.get_capital()
    homeworld = universe.getPlanet(capital_id)
    planet = universe.getPlanet(planet_id)

    if (spec_name != planet.speciesName and planet.speciesName and
                mission_type != AIFleetMissionType.FLEET_MISSION_INVASION):
        return 0

    planet_size = planet.size
    this_sysid = planet.systemID
    if homeworld:
        home_system_id = homeworld.systemID
        eval_system_id = this_sysid
        if home_system_id != -1 and eval_system_id != -1:
            least_jumps = universe.jumpDistance(home_system_id, eval_system_id)
            if least_jumps == -1:  # indicates no known path
                return 0.0
                # distanceFactor = 1.001 / (least_jumps + 1)

    if not claimed_stars:
        for s_type in AIstate.empireStars:
            claimed_stars[s_type] = list(AIstate.empireStars[s_type])
        for sys_id in set(AIstate.colonyTargetedSystemIDs + AIstate.outpostTargetedSystemIDs):
            t_sys = universe.getSystem(sys_id)
            if not t_sys:
                continue
            claimed_stars.setdefault(t_sys.starType, []).append(sys_id)

    empire_research_list = [element.tech for element in empire.researchQueue]
    if planet is None:
        vis_map = universe.getVisibilityTurnsMap(planet_id, empire.empireID)
        print "Planet %d object not available; visMap: %s" % (planet_id, vis_map)
        return 0
    detail.append("%s : " % planet.name)
    # only count existing presence if not target planet
    have_existing_presence = AIstate.colonizedSystems.get(this_sysid, []) not in [[], [planet_id]]
    system = universe.getSystem(this_sysid)
    sys_status = foAI.foAIstate.systemStatus.get(this_sysid, {})

    sys_supply = system_supply.get(this_sysid, -99)
    planet_supply = AIDependencies.supply_by_size.get(int(planet_size), 0)
    bld_types = set(universe.getObject(bldg).buildingTypeName for bldg in planet.buildingIDs).intersection(
        AIDependencies.building_supply)
    planet_supply += sum(AIDependencies.building_supply[bld_type].get(int(psize), 0)
                         for psize in [-1, planet.size] for bld_type in bld_types)
    planet_supply += sum(AIDependencies.SUPPLY_MOD_SPECIALS[_special].get(int(psize), 0)
                         for psize in [-1, planet.size] for _special in
                         set(planet.specials).intersection(AIDependencies.SUPPLY_MOD_SPECIALS))

    common_grades = {'NO': 0.0, 'BAD': 0.5, 'GOOD': 1.5, 'GREAT': 2.0, 'ULTIMATE': 4.0}
    ind_tag_mod = common_grades.get(get_ai_tag_grade(tag_list, "INDUSTRY"), 1.0)
    res_tag_mod = common_grades.get(get_ai_tag_grade(tag_list, "RESEARCH"), 1.0)
    pop_tag_mod = {'BAD': 0.75, 'GOOD': 1.25}.get(get_ai_tag_grade(tag_list, "POPULATION"), 1.0)
    supply_tag_mod = {'BAD': 0, 'GREAT': 2, 'ULTIMATE': 3}.get(get_ai_tag_grade(tag_list, "SUPPLY"), 1)

    # determine the potential supply provided by owning this planet, and if the planet is currently populated by
    # the evaluated species, then save this supply value in a cache.
    # The system supply value can be negative (indicates the respective number of starlane jumps to the closest supplied
    # system).  So if this total planet supply value is non-negative, then the planet would be supply connected (to at
    # least a portion of the existing empire) if the planet becomes owned by the AI.

    planet_supply += supply_tag_mod
    if planet.speciesName == (spec_name or ""):  # adding or "" in case None was passed as spec_name
        planet_supply_cache[planet_id] = planet_supply + sys_supply

    myrating = sys_status.get('myFleetRating', 0)
    cur_best_mil_ship_rating = max(MilitaryAI.cur_best_mil_ship_rating(), 0.001)
    fleet_threat_ratio = (sys_status.get('fleetThreat', 0) - myrating) / float(cur_best_mil_ship_rating)
    monster_threat_ratio = sys_status.get('monsterThreat', 0) / float(cur_best_mil_ship_rating)
    neighbor_threat_ratio = ((sys_status.get('neighborThreat', 0)) / float(cur_best_mil_ship_rating)) + \
                            min(0, fleet_threat_ratio)  # last portion gives credit for inner extra defenses
    myrating = sys_status.get('my_neighbor_rating', 0)
    jump2_threat_ratio = ((sys_status.get('jump2_threat', 0) - myrating) / float(cur_best_mil_ship_rating)) + \
                         min(0, neighbor_threat_ratio)  # last portion gives credit for inner extra defenses

    thrt_factor = 1.0
    ship_limit = 2 * (2 ** (fo.currentTurn() / 40.0))
    threat_tally = fleet_threat_ratio + neighbor_threat_ratio + monster_threat_ratio
    if have_existing_presence:
        threat_tally += 0.3 * jump2_threat_ratio
        threat_tally *= 0.8
    else:
        threat_tally += 0.6 * jump2_threat_ratio
    if threat_tally > ship_limit:
        thrt_factor = 0.1
    elif fleet_threat_ratio + neighbor_threat_ratio + monster_threat_ratio > 0.6 * ship_limit:
        thrt_factor = 0.4
    elif fleet_threat_ratio + neighbor_threat_ratio + monster_threat_ratio > 0.2 * ship_limit:
        thrt_factor = 0.8

    sys_partial_vis_turn = universe.getVisibilityTurnsMap(this_sysid, empire.empireID).get(fo.visibility.partial, -9999)
    planet_partial_vis_turn = universe.getVisibilityTurnsMap(planet_id, empire.empireID).get(fo.visibility.partial,
                                                                                             -9999)

    if planet_partial_vis_turn < sys_partial_vis_turn:
        # last time we had partial vis of the system, the planet was stealthed to us
        print "Colonization AI couldn't get current info on planet id %d (was stealthed at last sighting)" % planet_id
        return 0  # TODO: track detection strength, order new scouting when it goes up

    star_bonus = 0
    colony_star_bonus = 0
    research_bonus = 0
    growth_val = 0
    fixed_ind = 0
    fixed_res = 0
    star_pop_mod = 0
    if system:
        already_got_this_one = this_sysid in (AIstate.popCtrSystemIDs + AIstate.outpostSystemIDs)
        if "PHOTOTROPHIC" in tag_list:
            star_pop_mod = PHOTO_MAP.get(system.starType, 0)
            detail.append("PHOTOTROPHIC popMod %.1f" % star_pop_mod)
        if tech_is_complete("PRO_SOL_ORB_GEN") or "PRO_SOL_ORB_GEN" in empire_research_list[:5]:
            if system.starType in [fo.starType.blue, fo.starType.white]:
                if not claimed_stars.get(fo.starType.blue, []) + claimed_stars.get(fo.starType.white, []):
                    star_bonus += 20 * discount_multiplier
                    detail.append("PRO_SOL_ORB_GEN BW %.1f" % (20 * discount_multiplier))
                elif not already_got_this_one:
                    # still has extra value as an alternate location for solar generators
                    star_bonus += 10 * discount_multiplier * backup_factor
                    detail.append(
                        "PRO_SOL_ORB_GEN BW Backup Location %.1f" % (10 * discount_multiplier * backup_factor))
                elif fo.currentTurn() > 100:  # lock up this whole system
                    pass
                    # starBonus += 5  # TODO: how much?
                    # detail.append("PRO_SOL_ORB_GEN BW LockingDownSystem %.1f"%5)
            if system.starType in [fo.starType.yellow, fo.starType.orange]:
                if not (claimed_stars.get(fo.starType.blue, []) + claimed_stars.get(fo.starType.white, []) +
                        claimed_stars.get(fo.starType.yellow, []) + claimed_stars.get(fo.starType.orange, [])):
                    star_bonus += 10 * discount_multiplier
                    detail.append("PRO_SOL_ORB_GEN YO %.1f" % (10 * discount_multiplier))
                else:
                    pass
                    # starBonus +=2  # still has extra value as an alternate location for solar generators
                    # detail.append("PRO_SOL_ORB_GEN YO Backup %.1f" % 2)
        if system.starType in [fo.starType.blackHole] and fo.currentTurn() > 100:
            if not already_got_this_one:
                # whether have tech yet or not, assign some base value
                star_bonus += 10 * discount_multiplier * backup_factor
                detail.append("Black Hole %.1f" % (10 * discount_multiplier * backup_factor))
            else:
                star_bonus += 5 * discount_multiplier * backup_factor
                detail.append("Black Hole Backup %.1f" % (5 * discount_multiplier * backup_factor))
        if tech_is_complete(AIDependencies.PRO_SINGULAR_GEN) or \
                            AIDependencies.PRO_SINGULAR_GEN in empire_research_list[:8]:
            if system.starType in [fo.starType.blackHole]:
                if not claimed_stars.get(fo.starType.blackHole, []):
                    star_bonus += 200 * discount_multiplier  # pretty rare planets, good for generator
                    detail.append("PRO_SINGULAR_GEN %.1f" % (200 * discount_multiplier))
                elif this_sysid not in claimed_stars.get(fo.starType.blackHole, []):
                    # still has extra value as an alternate location for generators & for blocking enemies generators
                    star_bonus += 100 * discount_multiplier * backup_factor
                    detail.append("PRO_SINGULAR_GEN Backup %.1f" % (100 * discount_multiplier * backup_factor))
            elif system.starType in [fo.starType.red] and not claimed_stars.get(fo.starType.blackHole, []):
                rfactor = (1.0 + len(claimed_stars.get(fo.starType.red, []))) ** -2
                star_bonus += 40 * discount_multiplier * backup_factor * rfactor  # can be used for artif'l black hole
                detail.append("Red Star for Art Black Hole %.1f" % (20 * discount_multiplier * backup_factor * rfactor))
        if tech_is_complete("PRO_NEUTRONIUM_EXTRACTION") or "PRO_NEUTRONIUM_EXTRACTION" in empire_research_list[:8]:
            if system.starType in [fo.starType.neutron]:
                if not claimed_stars.get(fo.starType.neutron, []):
                    star_bonus += 80 * discount_multiplier  # pretty rare planets, good for armor
                    detail.append("PRO_NEUTRONIUM_EXTRACTION %.1f" % (80 * discount_multiplier))
                else:
                    # still has extra value as an alternate location for generators & for bnlocking enemies generators
                    star_bonus += 20 * discount_multiplier * backup_factor
                    detail.append("PRO_NEUTRONIUM_EXTRACTION Backup %.1f" % (20 * discount_multiplier * backup_factor))
        if tech_is_complete("SHP_ENRG_BOUND_MAN") or "SHP_ENRG_BOUND_MAN" in empire_research_list[:6]:
            if system.starType in [fo.starType.blackHole, fo.starType.blue]:
                init_val = 100 * discount_multiplier * (pilot_val or 1)
                if not claimed_stars.get(fo.starType.blackHole, []) + claimed_stars.get(fo.starType.blue, []):
                    colony_star_bonus += init_val  # pretty rare planets, good for energy shipyards
                    detail.append("SHP_ENRG_BOUND_MAN %.1f" % init_val)
                elif this_sysid not in (claimed_stars.get(fo.starType.blackHole, []) +
                                        claimed_stars.get(fo.starType.blue, [])):
                    # still has extra value as an alternate location for energy shipyard
                    colony_star_bonus += 0.5 * init_val * backup_factor
                    detail.append("SHP_ENRG_BOUND_MAN Backup %.1f" % (0.5 * init_val * backup_factor))
    retval += star_bonus

    planet_specials = list(planet.specials)
    if "ECCENTRIC_ORBIT_SPECIAL" in planet.specials:
        fixed_res += discount_multiplier * 6
        detail.append("ECCENTRIC_ORBIT_SPECIAL %.1f" % (discount_multiplier * 6))

    if (mission_type == AIFleetMissionType.FLEET_MISSION_OUTPOST or
            (mission_type == AIFleetMissionType.FLEET_MISSION_INVASION and not spec_name)):

        if "ANCIENT_RUINS_SPECIAL" in planet.specials:  # TODO: add value for depleted ancient ruins
            retval += discount_multiplier * 30
            detail.append("Undepleted Ruins %.1f" % discount_multiplier * 30)

        for special in planet_specials:
            if "_NEST_" in special:
                nest_val = NEST_VAL_MAP.get(special,
                                            5) * discount_multiplier * backup_factor  # get an outpost on the nest quick
                retval += nest_val
                detail.append("%s %.1f" % (special, nest_val))
        if planet.size == fo.planetSize.asteroids:
            ast_val = 0
            if tech_is_complete("PRO_MICROGRAV_MAN"):
                per_ast = 5
            else:
                per_ast = 2.5
            if system:
                for pid in system.planetIDs:
                    other_planet = universe.getPlanet(pid)
                    if other_planet.size == fo.planetSize.asteroids:
                        if pid == planet_id:
                            continue
                        elif pid < planet_id and planet.unowned:
                            ast_val = 0
                            break
                    elif other_planet.speciesName:  # and otherPlanet.owner==empire.empireID
                        ast_val += per_ast * discount_multiplier
                retval += ast_val
                if ast_val > 0:
                    detail.append("AsteroidMining %.1f" % ast_val)
            ast_val = 0
            if tech_is_complete("SHP_ASTEROID_HULLS"):
                per_ast = 20
            elif tech_is_complete("CON_ORBITAL_CON"):
                per_ast = 10
            else:
                per_ast = 5
            if system:
                for pid in system.planetIDs:
                    other_planet = universe.getPlanet(pid)
                    if other_planet.size == fo.planetSize.asteroids:
                        if pid == planet_id:
                            continue
                        elif pid < planet_id and planet.unowned:
                            ast_val = 0
                            break
                    elif other_planet.speciesName:  # and otherPlanet.owner==empire.empireID
                        other_species = fo.getSpecies(other_planet.speciesName)
                        if other_species and other_species.canProduceShips:
                            ast_val += per_ast * discount_multiplier
                retval += ast_val
                if ast_val > 0:
                    detail.append("AsteroidShipBuilding %.1f" % ast_val)
        if planet.size == fo.planetSize.gasGiant and tech_is_complete("PRO_ORBITAL_GEN"):
            per_gg = 20
        elif planet.size == fo.planetSize.gasGiant and tech_is_complete("CON_ORBITAL_CON"):
            per_gg = 10
        else:
            per_gg = 5
        if system:
            gg_list = []
            orb_gen_val = 0
            gg_detail = []
            for pid in system.planetIDs:
                other_planet = universe.getPlanet(pid)
                if other_planet.size == fo.planetSize.gasGiant:
                    gg_list.append(pid)
                if pid != planet_id and other_planet.owner == empire.empireID and AIFocusType.FOCUS_INDUSTRY in list(
                        other_planet.availableFoci) + [other_planet.focus]:
                    orb_gen_val += per_gg * discount_multiplier
                    gg_detail.append("GGG for %s %.1f" % (other_planet.name, discount_multiplier * per_gg))
            if planet_id in sorted(gg_list)[:max_gggs]:
                retval += orb_gen_val
                detail.extend(gg_detail)
            else:
                detail.append("Won't GGG")
        if thrt_factor < 1.0:
            retval *= thrt_factor
            detail.append("threat reducing value by %3d %%" % (100 * (1 - thrt_factor)))
        if have_existing_presence:
            detail.append("preexisting system colony")
            retval *= 1.5
        supply_val = 0
        if sys_supply < 0:
            if sys_supply + planet_supply >= 0:
                supply_val += 30 * (planet_supply - max(-3, sys_supply))
            else:
                retval += 30 * (planet_supply + sys_supply)  # a penalty
        elif planet_supply > sys_supply and (sys_supply < 2):  # TODO: check min neighbor supply
            supply_val += 25 * (planet_supply - sys_supply)
        detail.append("sys_supply: %d, planet_supply: %d, supply_val: %.0f" % (sys_supply, planet_supply, supply_val))
        retval += supply_val
        return int(retval)
    else:  # colonization mission
        if not species:
            return 0
        supply_val = 0
        if "ANCIENT_RUINS_SPECIAL" in planet.specials:
            retval += discount_multiplier * 50
            detail.append("Undepleted Ruins %.1f" % discount_multiplier * 50)

        if sys_supply <= 0:
            if sys_supply + planet_supply >= 0:
                supply_val = 100 * (planet_supply - max(-3, sys_supply))
            else:
                supply_val = 200 * (planet_supply + sys_supply)  # a penalty
        elif planet_supply > sys_supply == 1:  # TODO: check min neighbor supply
            supply_val = 50 * (planet_supply - sys_supply)
        detail.append("sys_supply: %d, planet_supply: %d, supply_val: %.0f" % (sys_supply, planet_supply, supply_val))

        # if AITags != "":
        # print "Species %s has AITags %s"%(specName, AITags)

        retval += fixed_res
        retval += colony_star_bonus
        asteroid_bonus = 0
        gas_giant_bonus = 0
        flat_industry = 0
        mining_bonus = 0
        per_ggg = 10
        planet_size = planet.size

        got_asteroids = False
        got_owned_asteroids = False
        local_gg = False
        got_owned_gg = False
        ast_shipyard_name = ""
        if system and AIFocusType.FOCUS_INDUSTRY in species.foci:
            for pid in [temp_id for temp_id in system.planetIDs if temp_id != planet_id]:
                p2 = universe.getPlanet(pid)
                if p2:
                    if p2.size == fo.planetSize.asteroids:
                        got_asteroids = True
                        ast_shipyard_name = p2.name
                        if p2.owner != -1:
                            got_owned_asteroids = True
                    if p2.size == fo.planetSize.gasGiant:
                        local_gg = True
                        if p2.owner != -1:
                            got_owned_gg = True
        if got_asteroids:
            if tech_is_complete("PRO_MICROGRAV_MAN") or "PRO_MICROGRAV_MAN" in empire_research_list[:10]:
                if got_owned_asteroids:  # can be quickly captured
                    flat_industry += 5  # will go into detailed industry projection
                    detail.append("Asteroid mining ~ %.1f" % (5 * discount_multiplier))
                else:  # uncertain when can be outposted
                    asteroid_bonus = 2.5 * discount_multiplier  # give partial value
                    detail.append("Asteroid mining %.1f" % (5 * discount_multiplier))
            if tech_is_complete("SHP_ASTEROID_HULLS") or "SHP_ASTEROID_HULLS" in empire_research_list[:11]:
                if species and species.canProduceShips:
                    asteroid_bonus += 30 * discount_multiplier * pilot_val
                    detail.append(
                        "Asteroid ShipBuilding from %s %.1f" % (
                            ast_shipyard_name, discount_multiplier * 20 * pilot_val))
        if local_gg:
            if tech_is_complete("PRO_ORBITAL_GEN") or "PRO_ORBITAL_GEN" in empire_research_list[:5]:
                if got_owned_gg:
                    flat_industry += per_ggg  # will go into detailed industry projection
                    detail.append("GGG ~ %.1f" % (per_ggg * discount_multiplier))
                else:
                    gas_giant_bonus = 0.5 * per_ggg * discount_multiplier
                    detail.append("GGG %.1f" % (0.5 * per_ggg * discount_multiplier))
        if planet.size == fo.planetSize.gasGiant:
            if not (species and species.name == "SP_SUPER_TEST"):
                detail.append("Can't Settle GG")
                return 0
            else:
                planet_env = fo.planetEnvironment.adequate  # I think
                planet_size = 6  # I think
        elif planet.size == fo.planetSize.asteroids:
            planet_size = 3  # I think
            if not species or species.name not in ["SP_EXOBOT", "SP_SUPER_TEST"]:
                detail.append("Can't settle Asteroids")
                return 0
            elif species.name == "SP_EXOBOT":
                planet_env = fo.planetEnvironment.poor
            elif species.name == "SP_SUPER_TEST":
                planet_env = fo.planetEnvironment.adequate  # I think
            else:
                return 0
        else:
            planet_env = ENVIRONS[str(species.getPlanetEnvironment(planet.type))]
        if not planet_env:
            return -9999
<<<<<<< HEAD
=======
        pop_size_mod = 0
        conditional_pop_size_mod = 0
        post_pop_size_mod = 0
        pop_size_mod += POP_SIZE_MOD_MAP["env"][planet_env]
        detail.append("EnvironPopSizeMod(%d)" % pop_size_mod)
        if "SELF_SUSTAINING" in tag_list:
            pop_size_mod *= 2
            detail.append("SelfSustaining_PSM(2)")
        if "PHOTOTROPHIC" in tag_list:
            pop_size_mod += star_pop_mod
            detail.append("Phototropic Star Bonus_PSM(%0.1f)" % star_pop_mod)
        if tech_is_complete("GRO_SUBTER_HAB"):
            conditional_pop_size_mod += POP_SIZE_MOD_MAP["subHab"][planet_env]
            detail.append("Sub_Hab_PSM(%d)" % POP_SIZE_MOD_MAP["subHab"][planet_env])
        for gTech, gKey in [("GRO_SYMBIOTIC_BIO", "symBio"),
                            ("GRO_XENO_GENETICS", "xenoGen"),
                            ("GRO_XENO_HYBRID", "xenoHyb"),
                            ("GRO_CYBORG", "cyborg")]:
            if tech_is_complete(gTech):
                pop_size_mod += POP_SIZE_MOD_MAP[gKey][planet_env]
                detail.append("%s_PSM(%d)" % (gKey, POP_SIZE_MOD_MAP[gKey][planet_env]))
        for gTech, gKey in [("CON_NDIM_STRUC", "ndim"), ("CON_ORBITAL_HAB", "orbit")]:
            if tech_is_complete(gTech):
                conditional_pop_size_mod += POP_SIZE_MOD_MAP[gKey][planet_env]
                detail.append("%s_PSM(%d)" % (gKey, POP_SIZE_MOD_MAP[gKey][planet_env]))

        # exobots can't ever get to good environ so no gaiai bonus, for others we'll assume they'll get there
        if "GAIA_SPECIAL" in planet.specials and species.name != "SP_EXOBOT":
            conditional_pop_size_mod += 3
            detail.append("Gaia_PSM(3)")

        applicable_boosts = set()
        for thisTag in [tag for tag in tag_list if tag in AIDependencies.metabolismBoostMap]:
            metab_boosts = AIDependencies.metabolismBoostMap.get(thisTag, [])
            if pop_size_mod > 0:
                for key in active_growth_specials.keys():
                    if len(active_growth_specials[key]) > 0 and key in metab_boosts:
                        applicable_boosts.add(key)
                        detail.append("%s boost active" % key)
            for boost in metab_boosts:
                if boost in planet_specials:
                    applicable_boosts.add(boost)
                    detail.append("%s boost present" % boost)
>>>>>>> 959c9ffe

        pop_size_mod, _detail = get_pop_size_mod(planet, tag_list, species, planet_env, planet_specials, star_pop_mod)
        detail.extend(_detail)

        if planet_id in species.homeworlds:  # TODO: check for homeworld growth focus
            pop_size_mod += 2

        max_pop_size = planet_size * pop_size_mod * pop_tag_mod
        detail.append(
            "baseMaxPop size*psm %d * %d * %.2f = %d" % (planet_size, pop_size_mod, pop_tag_mod, max_pop_size))

        if "DIM_RIFT_MASTER_SPECIAL" in planet.specials:
            max_pop_size -= 4
            detail.append("DIM_RIFT_MASTER_SPECIAL(maxPop-4)")
        if "ECCENTRIC_ORBIT_SPECIAL" in planet.specials:
            max_pop_size -= 3
            detail.append("ECCENTRIC_ORBIT_SPECIAL(maxPop-3)")

        detail.append("maxPop %.1f" % max_pop_size)

        for special in ["MINERALS_SPECIAL", "CRYSTALS_SPECIAL", "ELERIUM_SPECIAL"]:
            if special in planet_specials:
                mining_bonus += 1

        pro_sing_val = [0, 4][(len(claimed_stars.get(fo.starType.blackHole, [])) > 0)]
        base_pop_ind = 0.2
        ind_mult = 1 * max(ind_tag_mod,
                           0.5 * (ind_tag_mod + res_tag_mod))  # TODO: repport an actual calc for research value
        ind_tech_map = {"GRO_ENERGY_META": 0.5,
                        "PRO_ROBOTIC_PROD": 0.4,
                        "PRO_FUSION_GEN": 1.0,
                        "PRO_INDUSTRY_CENTER_I": 1,
                        "PRO_INDUSTRY_CENTER_II": 1,
                        "PRO_INDUSTRY_CENTER_III": 1,
                        "PRO_SOL_ORB_GEN": 2.0,  # TODO don't assume will build a gen at a blue/white star
                        AIDependencies.PRO_SINGULAR_GEN: pro_sing_val,
                        }

        for tech in ind_tech_map:
            if tech_is_complete(tech):
                ind_mult += ind_tech_map[tech]
        max_ind_factor = 0
        if tech_is_complete("PRO_SENTIENT_AUTOMATION"):
            fixed_ind += discount_multiplier * 5
        if AIFocusType.FOCUS_INDUSTRY in species.foci:
            max_ind_factor += base_pop_ind * mining_bonus
            max_ind_factor += base_pop_ind * ind_mult
        cur_pop = 1.0  # assume an initial colonization vale
        if planet.speciesName != "":
            cur_pop = planet.currentMeterValue(fo.meterType.population)
        elif tech_is_complete("GRO_LIFECYCLE_MAN"):
            cur_pop = 3.0
        cur_industry = planet.currentMeterValue(fo.meterType.industry)
        ind_val = project_ind_val(cur_pop, max_pop_size, cur_industry, max_ind_factor, flat_industry,
                                  discount_multiplier)
        detail.append("ind_val %.1f" % ind_val)
        # used to give preference to closest worlds

        for special in [spec for spec in planet_specials if spec in AIDependencies.metabolismBoosts]:
            gbonus = discount_multiplier * base_pop_ind * ind_mult * empire_metabolisms.get(
                AIDependencies.metabolismBoosts[special], 0)  # due to growth applicability to other planets
            growth_val += gbonus
            detail.append("Bonus for %s: %.1f" % (special, gbonus))

        base_pop_res = 0.2  # will also be doubling value of research, below
        if AIFocusType.FOCUS_RESEARCH in species.foci:
            research_bonus += discount_multiplier * 2 * base_pop_res * max_pop_size
            if "ANCIENT_RUINS_SPECIAL" in planet.specials or "ANCIENT_RUINS_DEPLETED_SPECIAL" in planet.specials:
                research_bonus += discount_multiplier * 2 * base_pop_res * max_pop_size * 5
                detail.append("Ruins Research")
            if "COMPUTRONIUM_SPECIAL" in planet.specials:
                research_bonus += discount_multiplier * 2 * 10  # TODO: do actual calc
                detail.append("COMPUTRONIUM_SPECIAL")

        if max_pop_size <= 0:
            detail.append("Non-positive population projection for species '%s', so no colonization value" % (
                species and species.name))
            return 0

        retval += max(ind_val + asteroid_bonus + gas_giant_bonus, research_bonus,
                      growth_val) + fixed_ind + fixed_res + supply_val
        retval *= priority_scaling
        if thrt_factor < 1.0:
            retval *= thrt_factor
            detail.append("threat reducing value by %3d %%" % (100 * (1 - thrt_factor)))
        if have_existing_presence:
            detail.append("preexisting system colony")
            retval *= 1.5
    return retval


def assign_colony_fleets_to_colonise():
    universe = fo.getUniverse()
    empire = fo.getEmpire()
    all_outpost_base_fleet_ids = FleetUtilsAI.get_empire_fleet_ids_by_role(
        AIFleetMissionType.FLEET_MISSION_ORBITAL_OUTPOST)
    avail_outpost_base_fleet_ids = FleetUtilsAI.extract_fleet_ids_without_mission_types(all_outpost_base_fleet_ids)
    for fid in avail_outpost_base_fleet_ids:
        fleet = universe.getFleet(fid)
        if not fleet:
            continue
        sys_id = fleet.systemID
        system = universe.getSystem(sys_id)
        avail_planets = set(system.planetIDs).intersection(set(foAI.foAIstate.qualifyingOutpostBaseTargets.keys()))
        targets = [pid for pid in avail_planets if foAI.foAIstate.qualifyingOutpostBaseTargets[pid][1] != -1]
        if not targets:
            print "Error found no valid target for outpost base in system %s (%d)" % (system.name, sys_id)
            continue
        target_id = -1
        best_score = -1
        for pid, rating in assign_colonisation_values(targets, AIFleetMissionType.FLEET_MISSION_OUTPOST, None,
                                                      empire).items():
            if rating[0] > best_score:
                best_score = rating[0]
                target_id = pid
        if target_id != -1:
            foAI.foAIstate.qualifyingOutpostBaseTargets[target_id][1] = -1  # TODO: should probably delete
            ai_target = AITarget.AITarget(TargetType.TARGET_PLANET, target_id)
            ai_fleet_mission = foAI.foAIstate.get_fleet_mission(fid)
            ai_fleet_mission.add_target(AIFleetMissionType.FLEET_MISSION_ORBITAL_OUTPOST, ai_target)

    # assign fleet targets to colonisable planets
    send_colony_ships(AIstate.colonyFleetIDs, foAI.foAIstate.colonisablePlanetIDs.items(),
                      AIFleetMissionType.FLEET_MISSION_COLONISATION)

    # assign fleet targets to colonisable outposts
    send_colony_ships(AIstate.outpostFleetIDs, foAI.foAIstate.colonisableOutpostIDs.items(),
                      AIFleetMissionType.FLEET_MISSION_OUTPOST)


def send_colony_ships(colony_fleet_ids, evaluated_planets, mission_type):
    """sends a list of colony ships to a list of planet_value_pairs"""
    fleet_pool = colony_fleet_ids[:]
    try_all = False
    if mission_type == AIFleetMissionType.FLEET_MISSION_OUTPOST:
        cost = 20 + AIDependencies.OUTPOST_POD_COST * (1 + len(AIstate.popCtrIDs) * AIDependencies.COLONY_POD_UPKEEP)
    else:
        try_all = True
        cost = 20 + AIDependencies.COLONY_POD_COST * (1 + len(AIstate.popCtrIDs) * AIDependencies.COLONY_POD_UPKEEP)
        if fo.currentTurn() < 50:
            cost *= 0.4  # will be making fast tech progress so value is underestimated
        elif fo.currentTurn() < 80:
            cost *= 0.8  # will be making fast-ish tech progress so value is underestimated

    potential_targets = [(pid, (score, specName)) for (pid, (score, specName)) in evaluated_planets if
                         score > (0.8 * cost)]

    print "colony/outpost ship matching -- fleets %s to planets %s" % (fleet_pool, evaluated_planets)

    if try_all:
        print "trying best matches to current colony ships"
        best_scores = dict(evaluated_planets)
        potential_targets = []
        for pid, ratings in all_colony_opportunities.items():
            for rating in ratings:
                if rating[0] >= 0.75 * best_scores.get(pid, [9999])[0]:
                    potential_targets.append((pid, rating))
        potential_targets.sort(lambda x, y: cmp(x[1], y[1]), reverse=True)

    # added a lot of checking because have been getting mysterious exception, after too many recursions to get info
    fleet_pool = set(fleet_pool)
    universe = fo.getUniverse()
    for fid in fleet_pool:
        fleet = universe.getFleet(fid)
        if not fleet or fleet.empty:
            print "Error: bad fleet ( ID %d ) given to colonization routine; will be skipped" % fid
            fleet_pool.remove(fid)
            continue
        report_str = "Fleet ID (%d): %d ships; species: " % (fid, fleet.numShips)
        for sid in fleet.shipIDs:
            ship = universe.getShip(sid)
            if not ship:
                report_str += "NoShip, "
            else:
                report_str += "%s, " % ship.speciesName
        print report_str
    print
    already_targeted = []
    # for planetID_value_pair in evaluatedPlanets:
    while fleet_pool and potential_targets:
        target = potential_targets.pop(0)
        if target in already_targeted:
            continue
        planet_id = target[0]
        if planet_id in already_targeted:
            continue
        planet = universe.getPlanet(planet_id)
        sys_id = planet.systemID
        if foAI.foAIstate.systemStatus.setdefault(sys_id, {}).setdefault('monsterThreat', 0) > 2000 \
                or fo.currentTurn() < 20 and foAI.foAIstate.systemStatus[sys_id]['monsterThreat'] > 200:
            print "Skipping colonization of system %s due to Big Monster, threat %d" % (
                PlanetUtilsAI.sys_name_ids([sys_id]), foAI.foAIstate.systemStatus[sys_id]['monsterThreat'])
            already_targeted.append(planet_id)
            continue
        this_spec = target[1][1]
        found_fleets = []
        try:
            this_fleet_list = FleetUtilsAI.get_fleets_for_mission(nships=1, target_stats={}, min_stats={}, cur_stats={},
                                                                  species=this_spec, systems_to_check=[sys_id],
                                                                  systems_checked=[],
                                                                  fleet_pool_set=fleet_pool, fleet_list=found_fleets,
                                                                  tried_fleets=set(), verbose=False)
        except:
            continue
        if not this_fleet_list:
            fleet_pool.update(found_fleets)  # just to be safe
            continue  # must have no compatible colony/outpost ships
        fleet_id = this_fleet_list[0]
        already_targeted.append(planet_id)
        ai_target = AITarget.AITarget(TargetType.TARGET_PLANET, planet_id)
        foAI.foAIstate.get_fleet_mission(fleet_id).add_target(mission_type, ai_target)<|MERGE_RESOLUTION|>--- conflicted
+++ resolved
@@ -1137,52 +1137,6 @@
             planet_env = ENVIRONS[str(species.getPlanetEnvironment(planet.type))]
         if not planet_env:
             return -9999
-<<<<<<< HEAD
-=======
-        pop_size_mod = 0
-        conditional_pop_size_mod = 0
-        post_pop_size_mod = 0
-        pop_size_mod += POP_SIZE_MOD_MAP["env"][planet_env]
-        detail.append("EnvironPopSizeMod(%d)" % pop_size_mod)
-        if "SELF_SUSTAINING" in tag_list:
-            pop_size_mod *= 2
-            detail.append("SelfSustaining_PSM(2)")
-        if "PHOTOTROPHIC" in tag_list:
-            pop_size_mod += star_pop_mod
-            detail.append("Phototropic Star Bonus_PSM(%0.1f)" % star_pop_mod)
-        if tech_is_complete("GRO_SUBTER_HAB"):
-            conditional_pop_size_mod += POP_SIZE_MOD_MAP["subHab"][planet_env]
-            detail.append("Sub_Hab_PSM(%d)" % POP_SIZE_MOD_MAP["subHab"][planet_env])
-        for gTech, gKey in [("GRO_SYMBIOTIC_BIO", "symBio"),
-                            ("GRO_XENO_GENETICS", "xenoGen"),
-                            ("GRO_XENO_HYBRID", "xenoHyb"),
-                            ("GRO_CYBORG", "cyborg")]:
-            if tech_is_complete(gTech):
-                pop_size_mod += POP_SIZE_MOD_MAP[gKey][planet_env]
-                detail.append("%s_PSM(%d)" % (gKey, POP_SIZE_MOD_MAP[gKey][planet_env]))
-        for gTech, gKey in [("CON_NDIM_STRUC", "ndim"), ("CON_ORBITAL_HAB", "orbit")]:
-            if tech_is_complete(gTech):
-                conditional_pop_size_mod += POP_SIZE_MOD_MAP[gKey][planet_env]
-                detail.append("%s_PSM(%d)" % (gKey, POP_SIZE_MOD_MAP[gKey][planet_env]))
-
-        # exobots can't ever get to good environ so no gaiai bonus, for others we'll assume they'll get there
-        if "GAIA_SPECIAL" in planet.specials and species.name != "SP_EXOBOT":
-            conditional_pop_size_mod += 3
-            detail.append("Gaia_PSM(3)")
-
-        applicable_boosts = set()
-        for thisTag in [tag for tag in tag_list if tag in AIDependencies.metabolismBoostMap]:
-            metab_boosts = AIDependencies.metabolismBoostMap.get(thisTag, [])
-            if pop_size_mod > 0:
-                for key in active_growth_specials.keys():
-                    if len(active_growth_specials[key]) > 0 and key in metab_boosts:
-                        applicable_boosts.add(key)
-                        detail.append("%s boost active" % key)
-            for boost in metab_boosts:
-                if boost in planet_specials:
-                    applicable_boosts.add(boost)
-                    detail.append("%s boost present" % boost)
->>>>>>> 959c9ffe
 
         pop_size_mod, _detail = get_pop_size_mod(planet, tag_list, species, planet_env, planet_specials, star_pop_mod)
         detail.extend(_detail)
