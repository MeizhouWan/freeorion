// -*- C++ -*-
#ifndef _Empire_h_
#define _Empire_h_

#include <GG/Clr.h>
#include "../util/SitRepEntry.h"
#include "../universe/Tech.h"
#include "../universe/UniverseObject.h"
#include "ResourcePool.h"
#include "../universe/Meter.h"

#include <deque>
#include <list>
#include <string>

class BuildingType;
class ShipDesign;
class Empire;
class Meter;

class Alignment {
public:
    Alignment(const std::string& name, const std::string& description, const std::string& graphic) :
        m_name(name),
        m_description(description),
        m_graphic(graphic)
    {}
    Alignment() :
        m_name(),
        m_description(),
        m_graphic()
    {}
    const std::string&  Name() const;
    const std::string&  Description() const;
    const std::string&  Graphic() const;
private:
    std::string m_name;
    std::string m_description;
    std::string m_graphic;
};

struct ResearchQueue {
    /** The type of a single element in the research queue. */
    struct Element {
        Element() :
            name(),
            allocated_rp(0.0),
            turns_left(0)
        {}
        Element(const std::string& name_, double spending_, int turns_left_) :
            name(name_),
            allocated_rp(spending_),
            turns_left(turns_left_)
        {}
        std::string name;
        double      allocated_rp;
        int         turns_left;
    private:
        friend class boost::serialization::access;
        template <class Archive>
        void serialize(Archive& ar, const unsigned int version);
    };

    typedef std::deque<Element> QueueType;

    /** The ResearchQueue iterator type.  Dereference yields an Element. */
    typedef QueueType::iterator iterator;
    /** The const ResearchQueue iterator type.  Dereference yields an Element. */
    typedef QueueType::const_iterator const_iterator;

    /** \name Signal Types */ //@{
    typedef boost::signal<void ()> ResearchQueueChangedSignalType;    ///< emitted when something is added to, removed from or altered on the queue
    //@}

    /** \name Structors */ //@{
    ResearchQueue() :
        m_projects_in_progress(0),
        m_total_RPs_spent(0.0)
    {}
    //@}

    /** \name Accessors */ //@{
    bool            InQueue(const std::string& tech_name) const;    ///< Returns true iff \a tech is in this queue.
    int             ProjectsInProgress() const;         ///< Returns the number of research projects currently (perhaps partially) funded.
    double          TotalRPsSpent() const;              ///< Returns the number of RPs currently spent on the projects in this queue.

    // STL container-like interface
    bool            empty() const;
    unsigned int    size() const;
    const_iterator  begin() const;
    const_iterator  end() const;
    const_iterator  find(const std::string& tech_name) const;
    const Element&  operator[](int i) const;

    /** Returns an iterator to the underfunded research project, or end() if
      * none exists. */
    const_iterator  UnderfundedProject() const;
    //@}

    /** \name Mutators */ //@{
    /** Recalculates the RPs spent on and number of turns left for each project
      * in the queue.  Also determines the number of projects in prgress, and
      * the total number of RPs spent on the projects in the queue.  \note A
      * precondition of this function that \a RPs must be greater than some
      * epsilon > 0; see the implementation for the actual value used for
      * epsilon. */
    void            Update(Empire* empire, double RPs, const std::map<std::string, double>& research_progress);

    // STL container-like interface
    void            push_back(const std::string& tech_name);
    void            insert(iterator it, const std::string& tech_name);
    void            erase(iterator it);

    iterator        begin();
    iterator        end();
    iterator        find(const std::string& tech_name);

    void            clear();

    /** Returns an iterator to the underfunded research project, or end() if
      * none exists. */
    iterator        UnderfundedProject();

    mutable ResearchQueueChangedSignalType ResearchQueueChangedSignal;
    //@}

private:
    QueueType m_queue;
    int       m_projects_in_progress;
    double    m_total_RPs_spent;

    friend class boost::serialization::access;
    template <class Archive>
    void serialize(Archive& ar, const unsigned int version);
};

struct ProductionQueue {
    /** The type that specifies a single production item (BuildType and name string). */
    struct ProductionItem {
        ProductionItem(); ///< default ctor.
        ProductionItem(BuildType build_type_, std::string name_);   ///< basic ctor for BuildTypes that use std::string to identify specific items (BuildingTypes)
        ProductionItem(BuildType build_type_, int design_id_);      ///< basic ctor for BuildTypes that use int to indentify the design of the item (ShipDesigns)

        BuildType   build_type;

        // only one of these may be valid, depending on BuildType
        std::string name;
        int         design_id;

    private:
        friend class boost::serialization::access;
        template <class Archive>
        void serialize(Archive& ar, const unsigned int version);
    };

    /** The type of a single element in the production queue. */
    struct Element {
        Element(); ///< default ctor.
        Element(ProductionItem item_, int ordered_, int remaining_, int location_); ///< basic ctor.
        Element(BuildType build_type, std::string name, int ordered_, int remaining_, int location_); ///< basic ctor.
        Element(BuildType build_type, int design_id, int ordered_, int remaining_, int location_); ///< basic ctor.

        ProductionItem  item;
        int             ordered;                    ///< how many of item to produce
        int             remaining;                  ///< how many left to produce
        int             location;                   ///< the ID of the UniverseObject at which this item is being produced
        double          allocated_pp;               ///< amount of PP allocated to this ProductionQueue Element by Empire production update
        int             turns_left_to_next_item;
        int             turns_left_to_completion;

    private:
        friend class boost::serialization::access;
        template <class Archive>
        void serialize(Archive& ar, const unsigned int version);
    };

    typedef std::deque<Element> QueueType;

    /** The ProductionQueue iterator type.  Dereference yields a Element. */
    typedef QueueType::iterator iterator;
    /** The const ProductionQueue iterator type.  Dereference yields a Element. */
    typedef QueueType::const_iterator const_iterator;

    /** \name Signal Types */ //@{
    typedef boost::signal<void ()> ProductionQueueChangedSignalType;    ///< emitted when something is added to, removed from or altered on the queue
    //@}

    /** \name Structors */ //@{
    ProductionQueue(); ///< Basic ctor.
    //@}

    /** \name Accessors */ //@{
    int                             ProjectsInProgress() const;         ///< Returns the number of production projects currently (perhaps partially) funded.
    double                          TotalPPsSpent() const;              ///< Returns the number of PPs currently spent on the projects in this queue.

    /** Returns map from sets of system ids that can share resources to amount
      * of PP available in those groups of systems */
    std::map<std::set<int>, double> AvailablePP(const std::map<ResourceType, boost::shared_ptr<ResourcePool> >& resource_pools) const;

    /** Returns map from sets of system ids that can share resources to amount
      * of PP allocated to production queue elements that have build locations
      * in systems in the group. */
    std::map<std::set<int>, double> AllocatedPP() const;


    // STL container-like interface
    bool                            empty() const;
    unsigned int                    size() const;
    const_iterator                  begin() const;
    const_iterator                  end() const;
    const_iterator                  find(int i) const;
    const Element&                  operator[](int i) const;

    /** Returns an iterator to the underfunded production project, or end() if none exists. */
    const_iterator                  UnderfundedProject(const Empire* empire) const;
    //@}

    /** \name Mutators */ //@{
    /** Recalculates the PPs spent on and number of turns left for each project in the queue.  Also
      * determines the number of projects in progress, and the industry consumed by projects
      * in each resource-sharing group of systems.  Does not actually "spend" the PP; a later call to
      * empire->CheckProductionProgress() will actually spend PP, remove items from queue and create them
      * in the universe. */
    void                            Update(Empire* empire, const std::map<ResourceType,
                                           boost::shared_ptr<ResourcePool> >& resource_pools,
                                           const std::vector<double>& production_status);

    // STL container-like interface
    void                            push_back(const Element& element);
    void                            insert(iterator it, const Element& element);
    void                            erase(int i);
    iterator                        erase(iterator it);

    iterator                        begin();
    iterator                        end();
    iterator                        find(int i);
    Element&                        operator[](int i);

    void                            clear();

    /** Returns an iterator to the underfunded production project, or end() if none exists. */
    iterator                        UnderfundedProject(const Empire* empire);

    mutable ProductionQueueChangedSignalType ProductionQueueChangedSignal;
    //@}

private:
    QueueType                       m_queue;
    int                             m_projects_in_progress;
    std::map<std::set<int>, double> m_object_group_allocated_pp;

    friend class boost::serialization::access;
    template <class Archive>
    void serialize(Archive& ar, const unsigned int version);
};


/** Class to maintain the state of a single empire. In both the client and
  * server, Empires are managed by a subclass of EmpireManager, and can be
  * accessed from other modules by using the EmpireManager::Lookup() method to
  * obtain a pointer. */
class Empire {
public:
    // EmpireManagers must be friends so that they can have access to the constructor and keep it hidden from others
    friend class EmpireManager;

    /** \name Iterator Types */ //@{
    typedef std::set<std::string>::const_iterator       TechItr;
    typedef std::set<std::string>::const_iterator       BuildingTypeItr;
    typedef std::set<int>::const_iterator               SystemIDItr;
    typedef std::set<int>::const_iterator               ShipDesignItr;
    typedef std::vector<SitRepEntry>::const_iterator    SitRepItr;
    //@}

    /** \name Structors */ //@{
    Empire(const std::string& name, const std::string& player_name, int ID, const GG::Clr& color);  ///< basic constructor
    ~Empire();
    //@}

    /** \name Accessors */ //@{
    const std::string&      Name() const;                                           ///< Returns the Empire's name
    const std::string&      PlayerName() const;                                     ///< Returns the Empire's player's name

    int                     EmpireID() const;                                       ///< Returns the Empire's unique numeric ID

    const GG::Clr&          Color() const;                                          ///< Returns the Empire's color

    int                     CapitalID() const;                                      ///< Returns the numeric ID of the empire's capital
    int                     StockpileID(ResourceType res = INVALID_RESOURCE_TYPE) const;///< Returns the numeric ID of the empire's stockpile location for the resource of type \a res

    std::string             Dump() const;

    const std::set<std::string>&    AvailableTechs() const;                         ///< Returns the set of all available techs.
    const std::set<std::string>&    AvailableBuildingTypes() const;                 ///< Returns the set of all available building types.
    std::set<int>                   AvailableShipDesigns() const;                   ///< Returns the set of ship design ids of this empire that the empire can actually build
    const std::set<int>&            ShipDesigns() const;                            ///< Returns the set of all ship design ids of this empire
    const std::set<std::string>&    AvailableShipParts() const;                     ///< Returns the set of ship part names this empire that the empire can currently build
    const std::set<std::string>&    AvailableShipHulls() const;                     ///< Returns the set of ship hull names that that the empire can currently build

    const Meter*                                    GetMeter(const std::string& name) const;
    std::map<std::string, Meter>::const_iterator    meter_begin() const { return m_meters.begin(); }
    std::map<std::string, Meter>::const_iterator    meter_end() const   { return m_meters.end(); }

    bool        ResearchableTech(const std::string& name) const;        ///< Returns true iff \a name is a tech that has not been researched, and has no unresearched prerequisites.
    const       ResearchQueue& GetResearchQueue() const;                ///< Returns the queue of techs being or queued to be researched.
    double      ResearchProgress(const std::string& name) const;        ///< Returns the RPs spent towards tech \a name if it has partial research progress, or 0.0 if it is already researched.
    bool        TechResearched(const std::string& name) const;          ///< Returns true iff this tech has been completely researched.
    TechStatus  GetTechStatus(const std::string& name) const;           ///< Returns the status (researchable, researched, unresearchable) for this tech for this

    bool        BuildingTypeAvailable(const std::string& name) const;   ///< Returns true if the given building type is known to this empire, false if it is not
    bool        ShipDesignAvailable(int ship_design_id) const;          ///< Returns true iff this ship design can be built by this empire.  If no such ship design exists, returns false
    bool        ShipDesignKept(int ship_design_id) const;               ///< Returns true iff the given ship design id is in the set of design ids of this empire.  That is, it has been added to this empire.
    bool        ShipPartAvailable(const std::string& name) const;       ///< Returns true iff this ship part can be built by this empire.  If no such ship part exists, returns false
    bool        ShipHullAvailable(const std::string& name) const;       ///< Returns true iff this ship hull can be built by this empire.  If no such ship hull exists, returns false

    const       ProductionQueue& GetProductionQueue() const;            ///< Returns the queue of items being or queued to be produced.
    double      ProductionStatus(int i) const;                          ///< Returns the PPs spent towards item \a i in the build queue if it has partial progress, -1.0 if there is no such index in the production queue.

    /** Returns the maximum cost per turn and the minimum number of turns
      * required to produce the indicated item, or (-1.0, -1) if the item is
      * unknown, unavailable, or invalid. */
    std::pair<double, int>  ProductionCostAndTime(BuildType build_type, std::string name) const;
    /** Returns the maximum cost per turn and the minimum number of turns
      * required to produce the indicated item, or (-1.0, -1) if the item is
      * unknown, unavailable, or invalid. */
    std::pair<double, int>  ProductionCostAndTime(BuildType build_type, int design_id = INVALID_OBJECT_ID) const;
    /** Returns the maximum cost per turn and the minimum number of turns
      * required to produce the indicated item, or (-1.0, -1) if the item is
      * unknown, unavailable, or invalid. */
    std::pair<double, int>  ProductionCostAndTime(const ProductionQueue::ProductionItem& item) const;

    bool                    BuildableItem(BuildType build_type, const std::string& name, int location) const;  ///< Returns true iff this empire can produce the specified item at the specified location.
    bool                    BuildableItem(BuildType build_type, int design_id, int location) const;            ///< Returns true iff this empire can produce the specified item at the specified location.
    bool                    BuildableItem(const ProductionQueue::ProductionItem& item, int location) const;    ///< Returns true iff this empire can produce the specified item at the specified location.

    bool                    HasExploredSystem(int ID) const;                            ///< returns  true if the given item is in the appropriate list, false if it is not.

<<<<<<< HEAD
    int                     NumSitRepEntries() const;                                   ///< number of entries in the SitRep.
=======
    int                     NumSitRepEntries(int turn = INVALID_GAME_TURN) const;       ///< number of entries in the SitRep.
>>>>>>> 1c0fad32

    /** Returns distance in jumps away from each system that this empire can
      * propegate supply. */
    const std::map<int, int>&               SystemSupplyRanges() const;
    /** Returns set of system ids that are able to propagate supply from one
      * system to the next, or at which supply can be delivered to fleets if
      * supply can reach the system from elsewhere, or in which planets can
      * exchange supply between themselves (even if not leaving the system). */
    const std::set<int>&                    SupplyUnobstructedSystems() const;
    /** Returns set of directed starlane traversals along which supply can flow.
      * Results are pairs of system ids of start and end system of traversal. */
    const std::set<std::pair<int, int> >&   SupplyStarlaneTraversals() const;
    /** Returns set of directed starlane traversals along which supply could
      * flow for this empire, but which can't due to some obstruction in one
      * of the systems. */
    const std::set<std::pair<int, int> >&   SupplyOstructedStarlaneTraversals() const;
    /** Returns set of system ids where fleets can be supplied by this empire
      * (as determined by object supply meters and rules of supply propagation
      * and blockade). */
    const std::set<int>&                    FleetSupplyableSystemIDs() const;
    /** Returns true if system with id \a system_id is fleet supplyable or in
      * one of the resource supply groups of this empire. */
    bool                                    SystemHasFleetSupply(int system_id) const;
    /** Returns set of sets of systems that can share industry (systems in
      * separate groups are blockaded or otherwise separated). */
    const std::set<std::set<int> >&         ResourceSupplyGroups() const;

    const std::set<int>&    ExploredSystems() const;            ///< returns set of ids of systems that this empire has explored
    const std::map<int, std::set<int> >
                            KnownStarlanes() const;             ///< returns map from system id (start) to set of system ids (endpoints) of all starlanes known to this empire
    const std::map<int, std::set<int> >
                            VisibleStarlanes() const;           ///< returns map from system id (start) to set of system ids (endpoints) of all starlanes visible to this empire this turn

    TechItr                 TechBegin() const;                  ///< starting iterator for techs this empire has researched
    TechItr                 TechEnd() const;                    ///< end iterator for techs
    BuildingTypeItr         AvailableBuildingTypeBegin() const; ///< starting iterator for building types this empire can produce
    BuildingTypeItr         AvailableBuildingTypeEnd() const;   ///< end iterator for building types
    ShipDesignItr           ShipDesignBegin() const;            ///< starting iterator for ship designs this empire has on file.  individual designs may or may not be producible for this empire
    ShipDesignItr           ShipDesignEnd() const;              ///< end iterator for ship designs
    SitRepItr               SitRepBegin() const;                ///< starting iterator for sitrep entries for this empire
    SitRepItr               SitRepEnd() const;                  ///< end iterator for sitreps

    double                  ProductionPoints() const;           ///< Returns the number of production points available to the empire (this is available industry)

    /** Returns amount of trade empire will spend this turn.  Assumes
      * Empire::UpdateTradeSpending() has previously been called to determine
      * this number. */
    double                  TotalTradeSpending() const {return m_maintenance_total_cost;}

    const ResourcePool*     GetResourcePool(ResourceType resource_type) const;  ///< Returns ResourcePool for \a resource_type or 0 if no such ResourcePool exists
    double                  ResourceStockpile(ResourceType type) const;         ///< returns current stockpiled amount of resource \a type
    double                  ResourceMaxStockpile(ResourceType type) const;      ///< returns maximum allowed stockpile of resource \a type
    double                  ResourceProduction(ResourceType type) const;        ///< returns amount of resource \a type being produced by ResourceCenters
    double                  ResourceAvailable(ResourceType type) const;         ///< returns amount of resource \a type immediately available.  This = production + stockpile

    const PopulationPool&   GetPopulationPool() const;                          ///< Returns PopulationPool
    double                  Population() const;                                 ///< returns total Population of empire
    //@}

    /** \name Mutators */ //@{
    /** If the object with id \a id is a planet owned by this empire, sets that
      * planet to be this empire's capital, and otherwise does nothing. */
    void        SetCapitalID(int id);

    /** Returns the alignment meter with the indicated \a name, if any, or 0 if
      * no such alignment meter exists. */
    Meter*      GetMeter(const std::string& name);
    void        BackPropegateMeters();

    /** Adds \a tech to the research queue, placing it before position \a pos.
      * If \a tech is already in the queue, it is moved to \a pos, then removed
      * from its former position.  If \a pos < 0 or queue.size() <= pos, \a tech
      * is placed at the end of the queue. If \a tech is already available, no
      * action is taken. */
    void        PlaceTechInQueue(const std::string& name, int pos = -1);
    /** Removes tech with \a name from the research queue, if it is in the
      * research queue already. */
    void        RemoveTechFromQueue(const std::string& name);
    /** Sets research progress of tech with \a name to \a progress. */
    void        SetTechResearchProgress(const std::string& name, double progress);
    /** Adds the indicated build to the production queue, placing it before
      * position \a pos.  If \a pos < 0 or queue.size() <= pos, the build is
      * placed at the end of the queue. */
    void        PlaceBuildInQueue(BuildType build_type, const std::string& name, int number, int location, int pos = -1);
    /** Adds the indicated build to the production queue, placing it before
      * position \a pos.  If \a pos < 0 or queue.size() <= pos, the build is
      * placed at the end of the queue. */
    void        PlaceBuildInQueue(BuildType build_type, int design_id, int number, int location, int pos = -1);
    /** Adds the indicated build to the production queue, placing it before
      * position \a pos.  If \a pos < 0 or queue.size() <= pos, the build is
      * placed at the end of the queue. */
    void        PlaceBuildInQueue(const ProductionQueue::ProductionItem& item, int number, int location, int pos = -1);
    void        SetBuildQuantity(int index, int quantity);      ///< Changes the remaining number to build for queue item \a index to \a quantity
    void        MoveBuildWithinQueue(int index, int new_index); ///< Moves \a tech from the production queue, if it is in the production queue already.
    void        RemoveBuildFromQueue(int index);                ///< Removes the build at position \a index in the production queue, if such an index exists.
    /** Processes Builditems on queues of empires other than this empire, at
      * the location with id \a location_id and, as appropriate, adds them to
      * the build queue of \a this empire, deletes them, or leaves them on the
      * build queue of their current empire */
    void        ConquerBuildsAtLocation(int location_id);
    void        AddTech(const std::string& name);           ///< Inserts the given Tech into the Empire's list of available technologies.
    void        UnlockItem(const ItemSpec& item);           ///< Adds a given producible item (Building, Ship Hull, Ship part) to the list of available items.
    void        AddBuildingType(const std::string& name);   ///< Inserts the given BuildingType into the Empire's list of available BuldingTypes.
    void        AddPartType(const std::string& name);       ///< Inserts the given ship PartType into the Empire's list of available BuldingTypes.
    void        AddHullType(const std::string& name);       ///< Inserts the given ship HullType into the Empire's list of available BuldingTypes.
    void        AddExploredSystem(int ID);                  ///< Inserts the given ID into the Empire's list of explored systems.
    void        AddShipDesign(int ship_design_id);          ///< inserts given design id into the empire's set of designs
    int         AddShipDesign(ShipDesign* ship_design);     ///< inserts given ShipDesign into the Universe, adds the design's id to the Empire's set of ids, and returns the new design's id, which is INVALID_OBJECT_ID on failure.  If successful, universe takes ownership of passed ShipDesign.

    std::string NewShipName();                              ///< generates a random ship name, appending II, III, etc., to it if it has been used before by this empire
    void        EliminationCleanup();                       ///< Cleans up empire after it is eliminated.  Queues are cleared, capital is reset, and other state info not relevant to an eliminated empire is cleared

    /** Inserts the a pointer to given SitRep entry into the empire's sitrep list.
     *  \warning When you call this method, you are transferring ownership
     *  of the entry object to the Empire.
     *  The object pointed to by 'entry' will be deallocated when
     *  the empire's sitrep is cleared.  Be careful you do not have any
     *  references to SitRepEntries lying around when this happens.
     *  You \a must pass in a dynamically allocated sitrep entry */
<<<<<<< HEAD
    void        AddSitRepEntry(SitRepEntry* entry);
=======
    void        AddSitRepEntry(const SitRepEntry& entry);
>>>>>>> 1c0fad32
    void        ClearSitRep();                              ///< Clears all sitrep entries

    void        RemoveTech(const std::string& name);        ///< Removes the given Tech from the empire's list
    void        LockItem(const ItemSpec& item);             ///< Removes a given producible item (Building, Ship Hull, Ship Part) from the list of available items.
    void        RemoveBuildingType(const std::string& name);///< Removes the given BuildingType from the empire's list
    void        RemovePartType(const std::string& name);    ///< Removes the given PartType from the empire's list
    void        RemoveHullType(const std::string& name);    ///< Removes the given HullType from the empire's list
    void        RemoveShipDesign(int ship_design_id);       ///< Removes the ShipDesign with the given id from the empire's set

    /** Calculates ranges that systems can send fleet and resource supplies,
      * using the specified st of \a known_objects as the source for supply-
      * producing objects and systems through which it can be propegated. */
    void        UpdateSystemSupplyRanges(const std::set<int>& known_objects);
    /** Calculates ranges that systems can send fleet and resource supplies. */
    void        UpdateSystemSupplyRanges();
    /** Calculates systems that can propegate supply (fleet or resource) using
      * the specified set of \a known_systems */
    void        UpdateSupplyUnobstructedSystems(const std::set<int>& known_systems);
    /** Calculates systems that can propegate supply using this empire's own /
      * internal list of explored systems. */
    void        UpdateSupplyUnobstructedSystems();
    /** Calculates systems at which fleets of this empire can be supplied, and
      * groups of systems that can exchange resources, and the starlane
      * traversals used to do so, using the indicated \a starlanes but subject
      * to obstruction of supply by various factors.  Call
      * UpdateSystemSupplyRanges and UpdateSupplyUnobstructedSystems before
      * calling this. */
    void        UpdateSupply(const std::map<int, std::set<int> >& starlanes);
    /** Updates supply using this empire's set of known starlanes. */
    void        UpdateSupply();

    /** Checks for production projects that have been completed, and places them
      * at their respective production sites.  Which projects have been
      * completed is determined by the results of previously-called Update() on
      * the production queue (which determines how much PP each project receives
      * but does not actually spend them).  This function spends the PP, removes
      * complete items from the queue and creates the results in the universe. */
    void        CheckProductionProgress();
    /** Checks for tech projects that have been completed, and adds them to the
      * known techs list. */
    void        CheckResearchProgress();
    /** Eventually : Will check for social projects that have been completed and
      * / or process ongoing social projects... (not sure exactly what form
      * "social projects" will take or how they will work).  Also will update
      * the empire's trade stockpile to account for trade production and
      * expenditures. Currently: Deducts cost of maintenance of buildings from
      * empire's trade stockpile */
    void        CheckTradeSocialProgress();

    void        SetColor(const GG::Clr& color);                 ///< Mutator for empire color
    void        SetName(const std::string& name);               ///< Mutator for empire name
    void        SetPlayerName(const std::string& player_name);  ///< Mutator for empire's player name

    void        SetResourceStockpile(ResourceType resource_type, double stockpile); ///< Sets current \a stockpile amount of indicated \a resource_type
    void        SetResourceMaxStockpile(ResourceType resource_type, double max);    ///< Sets \a max amount of stockpile of indicated \a resource_typ

    /** Determines ResourceCenters that can provide resources for this empire and sets
      * the supply groups used for each ResourcePool as appropriate for each resource.
      * call UpdateResourceSupply before calling this. */
    void        InitResourcePools();

    /** Resets production of resources and calculates allocated resources (on
      * each item in queues and overall) for each resource by calling
      * UpdateResearchQueue, UpdateProductionQueue, UpdateTradeSpending.  Does
      * not actually "spend" resources, but just determines how much and on what
      * to spend.  Actual consumption of resources, removal of items from queue,
      * processing of finished items and population growth happens in various
      * Check(Whatever)Progress functions. */
    void        UpdateResourcePools();
    /** Calls Update() on empire's research queue, which recalculates the RPs
      * spent on and number of turns left for each tech in the queue. */
    void        UpdateResearchQueue();
    /** Calls Update() on empire's production queue, which recalculates the PPs
      * spent on and number of turns left for each project in the queue. */
    void        UpdateProductionQueue();
    /** Eventually: Calls appropriate subsystem Update to calculate trade spent
      * on social projects and maintenance of buildings.  Later call to
      * CheckTradeSocialProgress() will then have the correct allocations of
      * trade. Currently: Sums maintenance costs of all buildings owned by
      * empire, sets m_maintenance_total_cost */
    void        UpdateTradeSpending();
    /** Has m_population_pool recalculate all PopCenters' and empire's total
      * expected population growth */
    void        UpdatePopulationGrowth();
    //@}

    /** Resets empire meters. */
    void        ResetMeters();

    mutable boost::signal<void ()>  ShipDesignsChangedSignal;

private:
    void        Init();

    int                             m_id;                       ///< Empire's unique numeric id
    std::string                     m_name;                     ///< Empire's name
    std::string                     m_player_name;              ///< Empire's Player's name
    GG::Clr                         m_color;                    ///< Empire's color
    int                             m_capital_id;               ///< the ID of the empire's capital planet

    std::set<std::string>           m_techs;                    ///< list of acquired technologies.  These are string names referencing Tech objects

    std::map<std::string, Meter>    m_meters;                   ///< empire meters, including ratings scales used by species to judge empires

    ResearchQueue                   m_research_queue;           ///< the queue of techs being or waiting to be researched
    std::map<std::string, double>   m_research_progress;        ///< progress of partially-researched techs; fully researched techs are removed

    ProductionQueue                 m_production_queue;         ///< the queue of items being or waiting to be built
    std::vector<double>             m_production_progress;      ///< progress of partially-completed builds; completed items are removed

    std::set<std::string>           m_available_building_types; ///< list of acquired BuildingType.  These are string names referencing BuildingType objects
    std::set<std::string>           m_available_part_types;     ///< list of acquired ship PartType.  These are string names referencing PartType objects
    std::set<std::string>           m_available_hull_types;     ///< list of acquired ship HullType.  These are string names referencing HullType objects
    std::set<int>                   m_explored_systems;         ///< systems you've explored
    std::set<int>                   m_ship_designs;             ///< The Empire's ship designs, indexed by design id

    std::vector<SitRepEntry>        m_sitrep_entries;           ///< The Empire's sitrep entries

    std::map<ResourceType, boost::shared_ptr<ResourcePool> >    m_resource_pools;
    PopulationPool                                              m_population_pool;

    /** MAYBE TEMPORARY: Until social projects and/or consequences of unpaid
      * maintenance is implemented.  Total maintenance on buildings owned by
      * this empire.  Set by UpdateTradeSpending(), used by
      * CheckTradeSocialProgress() to deduct maintenance cost from trade
      * stockpile */
    double                          m_maintenance_total_cost;

    std::map<std::string, int>      m_ship_names_used;                      ///< map from name to number of times used

    // cached calculation results, returned by reference
    std::map<int, int>              m_supply_system_ranges;                 ///< number of starlane jumps away from each system (by id) supply can be conveyed.  This is the number due to a system's contents conveying supply and is computed and set by UpdateSystemSupplyRanges
    std::set<int>                   m_supply_unobstructed_systems;          ///< ids of system that don't block supply from flowing
    std::set<std::pair<int, int> >  m_supply_starlane_traversals;           ///< ordered pairs of system ids between which a starlane runs that can be used to convey resources between systems
    std::set<std::pair<int, int> >  m_supply_starlane_obstructed_traversals;///< ordered pairs of system ids between which a starlane could be used to convey resources between system, but is not because something is obstructing the resource flow.  That is, the resource flow isn't limited by range, but by something blocking its flow.
    std::set<int>                   m_fleet_supplyable_system_ids;          ///< ids of systems where fleets can remain for a turn to be resupplied.
    std::set<std::set<int> >        m_resource_supply_groups;               ///< sets of system ids that are connected by supply lines and are able to share resources between systems or between objects in systems

    friend class boost::serialization::access;
    Empire();
    template <class Archive>
    void serialize(Archive& ar, const unsigned int version);
};

#endif // _Empire_h_<|MERGE_RESOLUTION|>--- conflicted
+++ resolved
@@ -335,11 +335,7 @@
 
     bool                    HasExploredSystem(int ID) const;                            ///< returns  true if the given item is in the appropriate list, false if it is not.
 
-<<<<<<< HEAD
-    int                     NumSitRepEntries() const;                                   ///< number of entries in the SitRep.
-=======
     int                     NumSitRepEntries(int turn = INVALID_GAME_TURN) const;       ///< number of entries in the SitRep.
->>>>>>> 1c0fad32
 
     /** Returns distance in jumps away from each system that this empire can
       * propegate supply. */
@@ -459,11 +455,7 @@
      *  the empire's sitrep is cleared.  Be careful you do not have any
      *  references to SitRepEntries lying around when this happens.
      *  You \a must pass in a dynamically allocated sitrep entry */
-<<<<<<< HEAD
-    void        AddSitRepEntry(SitRepEntry* entry);
-=======
     void        AddSitRepEntry(const SitRepEntry& entry);
->>>>>>> 1c0fad32
     void        ClearSitRep();                              ///< Clears all sitrep entries
 
     void        RemoveTech(const std::string& name);        ///< Removes the given Tech from the empire's list
